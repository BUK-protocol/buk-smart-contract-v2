import { expect } from "chai";
import { ethers } from "hardhat";
import {
  keccak256,
  toUtf8Bytes,
  AbiCoder,
  toBeArray,
  ethers as eth,
  recoverAddress,
} from "ethers";

describe("BukProtocol Bookings", function () {
  let stableTokenContract;
  let bukProtocolContract;
  let marketplaceContract;
  let signatureVerifierContract;
  let royaltiesContract;
  let owner;
  let account1;
  let account2;
  let adminWallet;
  let bukWallet;
  let bukTreasuryContract;
  let nftContract;
  let nftPosContract;
  let sellerWallet;
  let buyerWallet;
  let initialTime;
  beforeEach("deploy the contract instance first", async function () {
    [
      adminWallet,
      owner,
      account1,
      account2,
      sellerWallet,
      buyerWallet,
      bukWallet,
    ] = await ethers.getSigners();
    // Token
    const Token = await ethers.getContractFactory("Token");
    stableTokenContract = await Token.deploy(
      "USD Dollar",
      "USDC",
      18,
      owner.address,
      100000000000,
    );

    //BukTreasury
    const BukTreasury = await ethers.getContractFactory("BukTreasury");
    bukTreasuryContract = await BukTreasury.deploy(
      stableTokenContract.getAddress(),
    );

    //Deploy SignatureVerifier contract
    const SignatureVerifier = await ethers.getContractFactory(
      "SignatureVerifier",
    );
    signatureVerifierContract = await SignatureVerifier.deploy();

    //Deploy BukRoyalties contract
    const BukRoyalties = await ethers.getContractFactory("BukRoyalties");
    royaltiesContract = await BukRoyalties.deploy();

    //BukProtocol
    const BukProtocol = await ethers.getContractFactory("BukProtocol");
    bukProtocolContract = await BukProtocol.deploy(
      bukTreasuryContract.getAddress(),
      stableTokenContract.getAddress(),
      bukWallet.getAddress(),
      signatureVerifierContract.getAddress(),
      royaltiesContract.getAddress(),
    );

    // BukPOSNFT
    const BukPOSNFT = await ethers.getContractFactory("BukPOSNFTs");
    nftPosContract = await BukPOSNFT.deploy(
      "BUK_POS",
      bukProtocolContract.getAddress(),
      bukTreasuryContract.getAddress(),
    );

    // BukNFT
    const BukNFT = await ethers.getContractFactory("BukNFTs");
    nftContract = await BukNFT.deploy(
      "BUK_NFT",
      nftPosContract.getAddress(),
      bukProtocolContract.getAddress(),
      bukTreasuryContract.getAddress(),
    );

    //Set BukNFTs address in BukPOSNFTs
    await nftPosContract.setBukNFTRole(nftContract.getAddress());

    //Marketplace
    const Marketplace = await ethers.getContractFactory("Marketplace");
    marketplaceContract = await Marketplace.deploy(
      bukProtocolContract.getAddress(),
      nftContract.getAddress(),
      stableTokenContract.getAddress(),
    );

    //Set BukNFTs address in Buk Protocol
    const setBukNFTs = await bukProtocolContract.setBukNFTs(
      nftContract.getAddress(),
    );

    //Set BukPOSNFTs address in Buk Protocol
    const setBukPOSNFTs = await bukProtocolContract.setBukPOSNFTs(
      nftPosContract.getAddress(),
    );

    //Set Buk Protocol in Treasury
    const setBukProtocol = await bukTreasuryContract.setBukProtocol(
      bukProtocolContract.getAddress(),
    );

    //Set Buk Protocol in BukRoyalties
    const setBukProtocolRoyalties =
      await royaltiesContract.setBukProtocolContract(
        bukProtocolContract.getAddress(),
      );

    //Set Buk Royalty Info in BukRoyalties
    await royaltiesContract.setBukRoyaltyInfo(bukTreasuryContract, 200);
    //Set Hotel Royalty Info in BukRoyalties
    await royaltiesContract.setHotelRoyaltyInfo(bukTreasuryContract, 200);
    //Set First Owner Royalty Info in BukRoyalties
    await royaltiesContract.setFirstOwnerRoyaltyInfo(200);
    //Set Buk Treasury in BukNFTs
    await nftContract.setBukTreasury(await bukTreasuryContract.getAddress());
  });

  /**
   * This describe block contains tests for booking rooms in the Buk Protocol.
   * It includes multiple test cases to cover different scenarios related to the booking process.
   */
  describe("Book rooms in Buk Protocol", function () {
    it("Should succeed booking", async function () {
      //Grant allowance permission
      const res = await stableTokenContract
        .connect(owner)
        .approve(await bukProtocolContract.getAddress(), 150000000);

      //Book room
      expect(
        await bukProtocolContract
          .connect(owner)
          .bookRooms(
            [100000000],
            [80000000],
            [70000000],
            [2],
            [0],
            "0x3633666663356135366139343361313561626261336134630000000000000000",
            1729847061,
            1729947061,
            12,
            true,
          ),
      ).not.be.reverted;
      const bookingDetails = await bukProtocolContract.getBookingDetails(1);
    });

    it("Should succeed booking and emit events", async function () {
      //Grant allowance permission
      const res = await stableTokenContract
        .connect(owner)
        .approve(await bukProtocolContract.getAddress(), 150000000);

      let total: number = 0;
      for (let i: number = 0; i < 1; ++i) {
        total += 100000000 + 80000000 * 0.05;
      }
      //Book room
      expect(
        await bukProtocolContract
          .connect(owner)
          .bookRooms(
            [100000000],
            [80000000],
            [70000000],
            [2],
            [0],
            "0x3633666663356135366139343361313561626261336134630000000000000000",
            1729847061,
            1729947061,
            12,
            true,
          ),
      )
        .to.emit(bukProtocolContract, "BookRoom")
        .withArgs(
          1,
          "0x3633666663356135366139343361313561626261336134630000000000000000",
          1729847061,
          1729947061,
          2,
          0,
        );
    });
    it("Should succeed booking and get booking details", async function () {
      //Grant allowance permission
      const res = await stableTokenContract
        .connect(owner)
        .approve(await bukProtocolContract.getAddress(), 150000000);

      //Book room
      expect(
        await bukProtocolContract
          .connect(owner)
          .bookRooms(
            [100000000],
            [80000000],
            [70000000],
            [2],
            [0],
            "0x3633666663356135366139343361313561626261336134630000000000000000",
            1729847061,
            1729947061,
            12,
            true,
          ),
      ).not.be.reverted;

      //Get booking details
      const bookingDetails = await bukProtocolContract.getBookingDetails(1);
      expect(bookingDetails[0]).to.equal(1);
    });
    it("Should fail booking when check-in date is less than current date", async function () {
      //Grant allowance permission
      const res = await stableTokenContract
        .connect(owner)
        .approve(await bukProtocolContract.getAddress(), 150000000);

      //Book room
      await expect(
        bukProtocolContract
          .connect(owner)
          .bookRooms(
            [100000000],
            [80000000],
            [70000000],
            [2],
            [0],
            "0x3633666663356135366139343361313561626261336134630000000000000000",
            1677830948,
            1729947061,
            12,
            true,
          ),
      ).to.be.revertedWith("Checkin date must be in the future");
    });
    it("Should fail booking when check-out date should be greater than check-in date", async function () {
      //Grant allowance permission
      const res = await stableTokenContract
        .connect(owner)
        .approve(await bukProtocolContract.getAddress(), 150000000);

      //Book room
      await expect(
        bukProtocolContract
          .connect(owner)
          .bookRooms(
            [100000000],
            [80000000],
            [70000000],
            [2],
            [0],
            "0x3633666663356135366139343361313561626261336134630000000000000000",
            1729947061,
            1729847061,
            12,
            true,
          ),
      ).to.be.revertedWith("Checkout date must be after checkin");
    });
    it("Should fail booking when there is array size mismatch", async function () {
      //Grant allowance permission
      const res = await stableTokenContract
        .connect(owner)
        .approve(await bukProtocolContract.getAddress(), 150000000);

      //Book room
      await expect(
        bukProtocolContract
          .connect(owner)
          .bookRooms(
            [100000000],
            [80000000, 80000000],
            [70000000, 70000000],
            [2],
            [0],
            "0x3633666663356135366139343361313561626261336134630000000000000000",
            1729847061,
            1729947061,
            12,
            true,
          ),
      ).to.be.revertedWith("Array sizes mismatch");
    });
  });

  /**
   * This describe block contains tests for booking rooms in the Buk Protocol.
   * It includes multiple test cases to cover different scenarios related to the booking process.
   */
  describe("Book rooms by admin in Buk Protocol", function () {
    it("Should succeed booking", async function () {
      expect(await bukProtocolContract.connect(adminWallet).setAdmin(account2))
        .not.be.reverted;

      //Book room
      expect(
        await bukProtocolContract
          .connect(account2)
          .bookRoomsOwner(
            [100000000],
            [80000000],
            [70000000],
            [2],
            [0],
            "0x3633666663356135366139343361313561626261336134630000000000000000",
            1729847061,
            1729947061,
            12,
            true,
            account1.getAddress(),
          ),
      ).not.be.reverted;
      const bookingDetails = await bukProtocolContract.getBookingDetails(1);
    });

    it("Should succeed booking and emit events", async function () {
      //Grant allowance permission
      // const res = await stableTokenContract
      //   .connect(owner)
      //   .approve(await bukProtocolContract.getAddress(), 150000000);
      //Set admin
      expect(await bukProtocolContract.connect(adminWallet).setAdmin(account2))
        .not.be.reverted;

      let total: number = 0;
      for (let i: number = 0; i < 1; ++i) {
        total += 100000000 + 80000000 * 0.05;
      }
      //Book room
      expect(
        await bukProtocolContract
          .connect(account2)
          .bookRoomsOwner(
            [100000000],
            [80000000],
            [70000000],
            [2],
            [0],
            "0x3633666663356135366139343361313561626261336134630000000000000000",
            1729847061,
            1729947061,
            12,
            true,
            account1.getAddress(),
          ),
      )
        .to.emit(bukProtocolContract, "BookRoom")
        .withArgs(
          1,
          "0x3633666663356135366139343361313561626261336134630000000000000000",
          1729847061,
          1729947061,
          2,
          0,
        );
    });
    it("Should succeed booking and get booking details", async function () {
      //Set admin
      expect(await bukProtocolContract.connect(adminWallet).setAdmin(account2))
        .not.be.reverted;

      //Book room
      expect(
        await bukProtocolContract
          .connect(account2)
          .bookRoomsOwner(
            [100000000],
            [80000000],
            [70000000],
            [2],
            [0],
            "0x3633666663356135366139343361313561626261336134630000000000000000",
            1729847061,
            1729947061,
            12,
            true,
            account1.getAddress(),
          ),
      ).not.be.reverted;

      //Get booking details
      const bookingDetails = await bukProtocolContract.getBookingDetails(1);
      expect(bookingDetails[0]).to.equal(1);
    });
    it("Should fail booking when check-in date is less than current date", async function () {
      //Set admin
      expect(await bukProtocolContract.connect(adminWallet).setAdmin(account2))
        .not.be.reverted;

      //Book room
      await expect(
        bukProtocolContract
          .connect(account2)
          .bookRoomsOwner(
            [100000000],
            [80000000],
            [70000000],
            [2],
            [0],
            "0x3633666663356135366139343361313561626261336134630000000000000000",
            1677830948,
            1729947061,
            12,
            true,
            account1.getAddress(),
          ),
      ).to.be.revertedWith("Checkin date must be in the future");
    });
    it("Should fail booking when check-out date should be greater than check-in date", async function () {
      //Set admin
      expect(await bukProtocolContract.connect(adminWallet).setAdmin(account2))
        .not.be.reverted;
      //Book room
      await expect(
        bukProtocolContract
          .connect(account2)
          .bookRoomsOwner(
            [100000000],
            [80000000],
            [70000000],
            [2],
            [0],
            "0x3633666663356135366139343361313561626261336134630000000000000000",
            1729947061,
            1729847061,
            12,
            true,
            account1.getAddress(),
          ),
      ).to.be.revertedWith("Checkout date must be after checkin");
    });
    it("Should fail booking when there is array size mismatch", async function () {
      //Set admin
      expect(await bukProtocolContract.connect(adminWallet).setAdmin(account2))
        .not.be.reverted;

      //Book room
      await expect(
        bukProtocolContract
          .connect(account2)
          .bookRoomsOwner(
            [100000000],
            [80000000, 80000000],
            [70000000, 70000000],
            [2],
            [0],
            "0x3633666663356135366139343361313561626261336134630000000000000000",
            1729847061,
            1729947061,
            12,
            true,
            account1.getAddress(),
          ),
      ).to.be.revertedWith("Array sizes mismatch");
    });

<<<<<<< HEAD
    it("Should fail booking when non admin called", async function () {
      //Book room
      await expect(
        bukProtocolContract
          .connect(account2)
          .bookRoomsOwner(
            [100000000],
            [80000000, 80000000],
            [70000000, 70000000],
=======
    it("Booking should fail when multiple bookings array crosses the limit", async function () {
      //Grant allowance permission
      const res = await stableTokenContract
        .connect(owner)
        .approve(await bukProtocolContract.getAddress(), 150000000);

      //Book room
      await expect(
        bukProtocolContract
          .connect(owner)
          .bookRooms(
            [
              100000000, 100000000, 100000000, 100000000, 100000000, 100000000,
              100000000, 100000000, 100000000, 100000000, 100000000, 100000000,
            ],
            [
              80000000, 80000000, 80000000, 80000000, 80000000, 80000000,
              80000000, 80000000, 80000000, 80000000, 80000000, 80000000,
            ],
            [
              70000000, 70000000, 70000000, 70000000, 70000000, 70000000,
              70000000, 70000000, 70000000, 70000000, 70000000, 70000000,
            ],
>>>>>>> c5331af0
            [2],
            [0],
            "0x3633666663356135366139343361313561626261336134630000000000000000",
            1729847061,
            1729947061,
            12,
            true,
<<<<<<< HEAD
            account1.getAddress(),
          ),
      ).to.be.revertedWith("Only admin has access to this function");
=======
          ),
      ).to.be.revertedWith("Exceeded max rooms per booking");
>>>>>>> c5331af0
    });
  });

  describe("Refund amount for failed booking in Buk Protocol", function () {
    it("Should refund the booking total to the user", async function () {
      //Grant allowance permission
      const res = await stableTokenContract
        .connect(owner)
        .approve(await bukProtocolContract.getAddress(), 300000000);

      //Book room
      await expect(
        bukProtocolContract
          .connect(owner)
          .bookRooms(
            [100000000, 100000000],
            [80000000, 80000000],
            [70000000, 70000000],
            [2, 2],
            [0, 0],
            "0x3633666663356135366139343361313561626261336134630000000000000000",
            1729847061,
            1729947061,
            12,
            true,
          ),
      ).not.be.reverted;

      //Booking Refund
      expect(
        await bukProtocolContract
          .connect(adminWallet)
          .bookingRefund([1], owner.getAddress()),
      ).not.be.reverted;
    });
    it("Should refund the booking total to the user and emit events", async function () {
      //Grant allowance permission
      const res = await stableTokenContract
        .connect(owner)
        .approve(await bukProtocolContract.getAddress(), 300000000);

      //Book room
      await expect(
        bukProtocolContract
          .connect(owner)
          .bookRooms(
            [100000000, 100000000],
            [80000000, 80000000],
            [70000000, 70000000],
            [2, 2],
            [0, 0],
            "0x3633666663356135366139343361313561626261336134630000000000000000",
            1729847061,
            1729947061,
            12,
            true,
          ),
      ).not.be.reverted;

      //Booking Refund
      expect(
        await bukProtocolContract
          .connect(adminWallet)
          .bookingRefund([1], owner.getAddress()),
      )
        .to.emit(bukProtocolContract, "BookingRefund")
        .withArgs(1, owner.getAddress());
    });
    it("Should not refund the booking when array is empty", async function () {
      //Grant allowance permission
      const res = await stableTokenContract
        .connect(owner)
        .approve(await bukProtocolContract.getAddress(), 300000000);

      //Book room
      await expect(
        bukProtocolContract
          .connect(owner)
          .bookRooms(
            [100000000, 100000000],
            [80000000, 80000000],
            [70000000, 70000000],
            [2, 2],
            [0, 0],
            "0x3633666663356135366139343361313561626261336134630000000000000000",
            1729847061,
            1729947061,
            12,
            true,
          ),
      ).not.be.reverted;

      //Booking Refund
      await expect(
        bukProtocolContract
          .connect(adminWallet)
          .bookingRefund([], owner.getAddress()),
      ).to.be.revertedWith("Array is empty");
    });
    it("Should not refund the booking when the owner is not the booking owner", async function () {
      //Grant allowance permission
      const res = await stableTokenContract
        .connect(owner)
        .approve(await bukProtocolContract.getAddress(), 300000000);

      //Book room
      await expect(
        bukProtocolContract
          .connect(owner)
          .bookRooms(
            [100000000, 100000000],
            [80000000, 80000000],
            [70000000, 70000000],
            [2, 2],
            [0, 0],
            "0x3633666663356135366139343361313561626261336134630000000000000000",
            1729847061,
            1729947061,
            12,
            true,
          ),
      ).not.be.reverted;

      //Booking Refund
      await expect(
        bukProtocolContract
          .connect(adminWallet)
          .bookingRefund([1], account1.getAddress()),
      ).to.be.revertedWith("Check the booking owner");
    });
    it("Should not refund the booking when the booking status is not booked", async function () {
      //Grant allowance permission
      const res = await stableTokenContract
        .connect(owner)
        .approve(await bukProtocolContract.getAddress(), 300000000);

      //Book room
      await expect(
        bukProtocolContract
          .connect(owner)
          .bookRooms(
            [100000000, 100000000],
            [80000000, 80000000],
            [70000000, 70000000],
            [2, 2],
            [0, 0],
            "0x3633666663356135366139343361313561626261336134630000000000000000",
            1729847061,
            1729947061,
            12,
            true,
          ),
      ).not.be.reverted;

      //Booking Refund
      expect(
        await bukProtocolContract
          .connect(adminWallet)
          .bookingRefund([2], owner.getAddress()),
      ).to.be.revertedWith("Check the Booking status");
    });
  });

  describe("Minting Buk NFT in Buk Protocol", function () {
    it("Should mint successfully", async function () {
      //Grant allowance permission
      const res = await stableTokenContract
        .connect(owner)
        .approve(await bukProtocolContract.getAddress(), 150000000);

      //Book room
      expect(
        await bukProtocolContract
          .connect(owner)
          .bookRooms(
            [100000000],
            [80000000],
            [70000000],
            [2],
            [0],
            "0x3633666663356135366139343361313561626261336134630000000000000000",
            1729847061,
            1729947061,
            12,
            true,
          ),
      ).not.be.reverted;

      //Mint NFT
      await expect(
        bukProtocolContract
          .connect(owner)
          .mintBukNFT(
            [1],
            [
              "https://ipfs.io/ipfs/bafyreigi54yu7sosbn4b5kipwexktuh3wpescgc5niaejiftnuyflbe5z4/metadata.json",
            ],
          ),
      ).not.be.reverted;
    });
    it("Should mint successfully and emit event", async function () {
      //Grant allowance permission
      const res = await stableTokenContract
        .connect(owner)
        .approve(await bukProtocolContract.getAddress(), 150000000);

      //Book room
      expect(
        await bukProtocolContract
          .connect(owner)
          .bookRooms(
            [100000000],
            [80000000],
            [70000000],
            [2],
            [0],
            "0x3633666663356135366139343361313561626261336134630000000000000000",
            1729847061,
            1729947061,
            12,
            true,
          ),
      ).not.be.reverted;

      expect(
        await bukProtocolContract
          .connect(owner)
          .mintBukNFT(
            [1],
            [
              "https://ipfs.io/ipfs/bafyreigi54yu7sosbn4b5kipwexktuh3wpescgc5niaejiftnuyflbe5z4/metadata.json",
            ],
          ),
      )
        .to.emit(bukProtocolContract, "MintBookingNFT")
        .withArgs([1], true);
    });
    it("Should fail minting with array size mismatch", async function () {
      //Grant allowance permission
      const res = await stableTokenContract
        .connect(owner)
        .approve(await bukProtocolContract.getAddress(), 150000000);

      //Book room
      expect(
        await bukProtocolContract
          .connect(owner)
          .bookRooms(
            [100000000],
            [80000000],
            [70000000],
            [2],
            [0],
            "0x3633666663356135366139343361313561626261336134630000000000000000",
            1729847061,
            1729947061,
            12,
            true,
          ),
      ).not.be.reverted;

      //Mint NFT
      await expect(
        bukProtocolContract
          .connect(owner)
          .mintBukNFT(
            [1, 2],
            [
              "https://ipfs.io/ipfs/bafyreigi54yu7sosbn4b5kipwexktuh3wpescgc5niaejiftnuyflbe5z4/metadata.json",
            ],
          ),
      ).to.be.revertedWith("Check Ids and URIs size");
    });
    it("Should fail minting with array size limit", async function () {
      //Grant allowance permission
      const res = await stableTokenContract
        .connect(owner)
        .approve(await bukProtocolContract.getAddress(), 15000000000);

      //Book room
      expect(
        await bukProtocolContract
          .connect(owner)
          .bookRooms(
            [
              100000000, 100000000, 100000000, 100000000, 100000000, 100000000,
              100000000, 100000000, 100000000, 100000000, 100000000,
            ],
            [
              80000000, 80000000, 80000000, 80000000, 80000000, 80000000,
              80000000, 80000000, 80000000, 80000000, 80000000,
            ],
            [
              70000000, 70000000, 70000000, 70000000, 70000000, 70000000,
              70000000, 70000000, 70000000, 70000000, 70000000,
            ],
            [2, 2, 2, 2, 2, 2, 2, 2, 2, 2, 2],
            [0, 0, 0, 0, 0, 0, 0, 0, 0, 0, 0],
            "0x3633666663356135366139343361313561626261336134630000000000000000",
            1729847061,
            1729947061,
            12,
            true,
          ),
      ).not.be.reverted;

      //Mint NFT
      await expect(
        bukProtocolContract
          .connect(owner)
          .mintBukNFT(
            [1, 2, 3, 4, 5, 6, 7, 8, 9, 10, 11, 12],
            [
              "https://ipfs.io/ipfs/bafyreigi54yu7sosbn4b5kipwexktuh3wpescgc5niaejiftnuyflbe5z4/metadata.json",
              "https://ipfs.io/ipfs/bafyreigi54yu7sosbn4b5kipwexktuh3wpescgc5niaejiftnuyflbe5z4/metadata.json",
              "https://ipfs.io/ipfs/bafyreigi54yu7sosbn4b5kipwexktuh3wpescgc5niaejiftnuyflbe5z4/metadata.json",
              "https://ipfs.io/ipfs/bafyreigi54yu7sosbn4b5kipwexktuh3wpescgc5niaejiftnuyflbe5z4/metadata.json",
              "https://ipfs.io/ipfs/bafyreigi54yu7sosbn4b5kipwexktuh3wpescgc5niaejiftnuyflbe5z4/metadata.json",
              "https://ipfs.io/ipfs/bafyreigi54yu7sosbn4b5kipwexktuh3wpescgc5niaejiftnuyflbe5z4/metadata.json",
              "https://ipfs.io/ipfs/bafyreigi54yu7sosbn4b5kipwexktuh3wpescgc5niaejiftnuyflbe5z4/metadata.json",
              "https://ipfs.io/ipfs/bafyreigi54yu7sosbn4b5kipwexktuh3wpescgc5niaejiftnuyflbe5z4/metadata.json",
              "https://ipfs.io/ipfs/bafyreigi54yu7sosbn4b5kipwexktuh3wpescgc5niaejiftnuyflbe5z4/metadata.json",
              "https://ipfs.io/ipfs/bafyreigi54yu7sosbn4b5kipwexktuh3wpescgc5niaejiftnuyflbe5z4/metadata.json",
              "https://ipfs.io/ipfs/bafyreigi54yu7sosbn4b5kipwexktuh3wpescgc5niaejiftnuyflbe5z4/metadata.json",
              "https://ipfs.io/ipfs/bafyreigi54yu7sosbn4b5kipwexktuh3wpescgc5niaejiftnuyflbe5z4/metadata.json",
            ],
          ),
      ).to.be.revertedWith("Not in max - min booking limit");
    });
    it("Should fail minting with booking status", async function () {
      //Grant allowance permission
      const res = await stableTokenContract
        .connect(owner)
        .approve(await bukProtocolContract.getAddress(), 150000000);

      //Mint NFT
      await expect(
        bukProtocolContract
          .connect(owner)
          .mintBukNFT(
            [1],
            [
              "https://ipfs.io/ipfs/bafyreigi54yu7sosbn4b5kipwexktuh3wpescgc5niaejiftnuyflbe5z4/metadata.json",
            ],
          ),
      ).to.be.revertedWith("Check the Booking status");
    });
    it("Should fail minting when the sender is not the owner", async function () {
      //Grant allowance permission
      const res = await stableTokenContract
        .connect(owner)
        .approve(await bukProtocolContract.getAddress(), 150000000);

      //Book room
      expect(
        await bukProtocolContract
          .connect(owner)
          .bookRooms(
            [100000000],
            [80000000],
            [70000000],
            [2],
            [0],
            "0x3633666663356135366139343361313561626261336134630000000000000000",
            1729847061,
            1729947061,
            12,
            true,
          ),
      ).not.be.reverted;

      //Mint NFT
      await expect(
        bukProtocolContract
          .connect(account1)
          .mintBukNFT(
            [1],
            [
              "https://ipfs.io/ipfs/bafyreigi54yu7sosbn4b5kipwexktuh3wpescgc5niaejiftnuyflbe5z4/metadata.json",
            ],
          ),
      ).to.be.revertedWith("Only booking owner can mint");
    });
  });

  describe("Minting Buk NFT by Admin in Buk Protocol", function () {
    it("Should mint successfully", async function () {
      //Grant allowance permission
      expect(await bukProtocolContract.connect(adminWallet).setAdmin(account2))
        .not.be.reverted;

      //Book room
      expect(
        await bukProtocolContract
          .connect(account2)
          .bookRoomsOwner(
            [100000000],
            [80000000],
            [70000000],
            [2],
            [0],
            "0x3633666663356135366139343361313561626261336134630000000000000000",
            1729847061,
            1729947061,
            12,
            true,
            account1.getAddress(),
          ),
      ).not.be.reverted;

      //Mint NFT
      await expect(
        bukProtocolContract
          .connect(account2)
          .mintBukNFTOwner(
            [1],
            [
              "https://ipfs.io/ipfs/bafyreigi54yu7sosbn4b5kipwexktuh3wpescgc5niaejiftnuyflbe5z4/metadata.json",
            ],
            account1.getAddress(),
          ),
      ).not.be.reverted;
    });
    it("Should mint successfully and emit event", async function () {
      expect(await bukProtocolContract.connect(adminWallet).setAdmin(account2))
        .not.be.reverted;

      //Book room
      expect(
        await bukProtocolContract
          .connect(account2)
          .bookRoomsOwner(
            [100000000],
            [80000000],
            [70000000],
            [2],
            [0],
            "0x3633666663356135366139343361313561626261336134630000000000000000",
            1729847061,
            1729947061,
            12,
            true,
            account1.getAddress(),
          ),
      ).not.be.reverted;

      expect(
        await bukProtocolContract
          .connect(account2)
          .mintBukNFTOwner(
            [1],
            [
              "https://ipfs.io/ipfs/bafyreigi54yu7sosbn4b5kipwexktuh3wpescgc5niaejiftnuyflbe5z4/metadata.json",
            ],
            account1.getAddress(),
          ),
      )
        .to.emit(bukProtocolContract, "MintBookingNFT")
        .withArgs([1], true);
    });
    it("Should fail minting with array size mismatch", async function () {
      expect(await bukProtocolContract.connect(adminWallet).setAdmin(account2))
        .not.be.reverted;

      //Book room
      expect(
        await bukProtocolContract
          .connect(account2)
          .bookRoomsOwner(
            [100000000],
            [80000000],
            [70000000],
            [2],
            [0],
            "0x3633666663356135366139343361313561626261336134630000000000000000",
            1729847061,
            1729947061,
            12,
            true,
            account1.getAddress(),
          ),
      ).not.be.reverted;

      //Mint NFT
      await expect(
        bukProtocolContract
          .connect(account2)
          .mintBukNFTOwner(
            [1, 2],
            [
              "https://ipfs.io/ipfs/bafyreigi54yu7sosbn4b5kipwexktuh3wpescgc5niaejiftnuyflbe5z4/metadata.json",
            ],
            account1.getAddress(),
          ),
      ).to.be.revertedWith("Check Ids and URIs size");
    });
    it("Should fail minting with array size limit", async function () {
      //Grant allowance permission
      expect(await bukProtocolContract.connect(adminWallet).setAdmin(account2))
        .not.be.reverted;

      //Book room
      expect(
        await bukProtocolContract
          .connect(account2)
          .bookRoomsOwner(
            [
              100000000, 100000000, 100000000, 100000000, 100000000, 100000000,
              100000000, 100000000, 100000000, 100000000, 100000000, 100000000,
            ],
            [
              80000000, 80000000, 80000000, 80000000, 80000000, 80000000,
              80000000, 80000000, 80000000, 80000000, 80000000, 80000000,
            ],
            [
              70000000, 70000000, 70000000, 70000000, 70000000, 70000000,
              70000000, 70000000, 70000000, 70000000, 70000000, 70000000,
            ],
            [2, 2, 2, 2, 2, 2, 2, 2, 2, 2, 2, 2],
            [0, 0, 0, 0, 0, 0, 0, 0, 0, 0, 0, 0],
            "0x3633666663356135366139343361313561626261336134630000000000000000",
            1729847061,
            1729947061,
            12,
            true,
            account1.getAddress(),
          ),
      ).not.be.reverted;

      //Mint NFT
      await expect(
        bukProtocolContract
          .connect(account2)
          .mintBukNFT(
            [1, 2, 3, 4, 5, 6, 7, 8, 9, 10, 11, 12],
            [
              "https://ipfs.io/ipfs/bafyreigi54yu7sosbn4b5kipwexktuh3wpescgc5niaejiftnuyflbe5z4/metadata.json",
              "https://ipfs.io/ipfs/bafyreigi54yu7sosbn4b5kipwexktuh3wpescgc5niaejiftnuyflbe5z4/metadata.json",
              "https://ipfs.io/ipfs/bafyreigi54yu7sosbn4b5kipwexktuh3wpescgc5niaejiftnuyflbe5z4/metadata.json",
              "https://ipfs.io/ipfs/bafyreigi54yu7sosbn4b5kipwexktuh3wpescgc5niaejiftnuyflbe5z4/metadata.json",
              "https://ipfs.io/ipfs/bafyreigi54yu7sosbn4b5kipwexktuh3wpescgc5niaejiftnuyflbe5z4/metadata.json",
              "https://ipfs.io/ipfs/bafyreigi54yu7sosbn4b5kipwexktuh3wpescgc5niaejiftnuyflbe5z4/metadata.json",
              "https://ipfs.io/ipfs/bafyreigi54yu7sosbn4b5kipwexktuh3wpescgc5niaejiftnuyflbe5z4/metadata.json",
              "https://ipfs.io/ipfs/bafyreigi54yu7sosbn4b5kipwexktuh3wpescgc5niaejiftnuyflbe5z4/metadata.json",
              "https://ipfs.io/ipfs/bafyreigi54yu7sosbn4b5kipwexktuh3wpescgc5niaejiftnuyflbe5z4/metadata.json",
              "https://ipfs.io/ipfs/bafyreigi54yu7sosbn4b5kipwexktuh3wpescgc5niaejiftnuyflbe5z4/metadata.json",
              "https://ipfs.io/ipfs/bafyreigi54yu7sosbn4b5kipwexktuh3wpescgc5niaejiftnuyflbe5z4/metadata.json",
              "https://ipfs.io/ipfs/bafyreigi54yu7sosbn4b5kipwexktuh3wpescgc5niaejiftnuyflbe5z4/metadata.json",
            ],
            account1.getAddress(),
          ),
      ).to.be.revertedWith("Not in max - min booking limit");
    });
    it("Should fail minting with booking status", async function () {
      expect(await bukProtocolContract.connect(adminWallet).setAdmin(account2))
        .not.be.reverted;

      //Mint NFT
      await expect(
        bukProtocolContract
          .connect(account2)
          .mintBukNFTOwner(
            [1],
            [
              "https://ipfs.io/ipfs/bafyreigi54yu7sosbn4b5kipwexktuh3wpescgc5niaejiftnuyflbe5z4/metadata.json",
            ],
            account1.getAddress(),
          ),
      ).to.be.revertedWith("Check the Booking status");
    });
    it("Should fail minting when the sender is not the owner", async function () {
      //Grant allowance permission
      expect(await bukProtocolContract.connect(adminWallet).setAdmin(account2))
        .not.be.reverted;

      //Book room
      expect(
        await bukProtocolContract
          .connect(account2)
          .bookRoomsOwner(
            [100000000],
            [80000000],
            [70000000],
            [2],
            [0],
            "0x3633666663356135366139343361313561626261336134630000000000000000",
            1729847061,
            1729947061,
            12,
            true,
            account1.getAddress(),
          ),
      ).not.be.reverted;

      //Mint NFT
      await expect(
        bukProtocolContract
          .connect(account2)
          .mintBukNFTOwner(
            [1],
            [
              "https://ipfs.io/ipfs/bafyreigi54yu7sosbn4b5kipwexktuh3wpescgc5niaejiftnuyflbe5z4/metadata.json",
            ],
            account2.getAddress(),
          ),
      ).to.be.revertedWith("Only booking owner can mint");
    });
  });

  describe("Check-in for a booking in Buk Protocol", function () {
    it("Should check-in successfully by admin", async function () {
      expect(await bukProtocolContract.connect(adminWallet).setAdmin(account2))
        .not.be.reverted;

      //Book room
      expect(
        await bukProtocolContract
          .connect(account2)
          .bookRoomsOwner(
            [100000000],
            [80000000],
            [70000000],
            [2],
            [0],
            "0x3633666663356135366139343361313561626261336134630000000000000000",
            1729847061,
            1729947061,
            12,
            true,
            account1.getAddress(),
          ),
      ).not.be.reverted;

      //Mint NFT
      await expect(
        bukProtocolContract
          .connect(account2)
          .mintBukNFTOwner(
            [1],
            [
              "https://ipfs.io/ipfs/bafyreigi54yu7sosbn4b5kipwexktuh3wpescgc5niaejiftnuyflbe5z4/metadata.json",
            ],
            account1.getAddress(),
          ),
      ).not.be.reverted;

      //Check-in NFT
      await expect(bukProtocolContract.connect(account1).checkin([1])).not.be
        .reverted;
    });
    it("Should check-in successfully by owner", async function () {
      expect(await bukProtocolContract.connect(adminWallet).setAdmin(account2))
        .not.be.reverted;

      //Book room
      expect(
        await bukProtocolContract
          .connect(account2)
          .bookRoomsOwner(
            [100000000],
            [80000000],
            [70000000],
            [2],
            [0],
            "0x3633666663356135366139343361313561626261336134630000000000000000",
            1729847061,
            1729947061,
            12,
            true,
            account1.getAddress(),
          ),
      ).not.be.reverted;

      //Mint NFT
      await expect(
        bukProtocolContract
          .connect(account2)
          .mintBukNFTOwner(
            [1],
            [
              "https://ipfs.io/ipfs/bafyreigi54yu7sosbn4b5kipwexktuh3wpescgc5niaejiftnuyflbe5z4/metadata.json",
            ],
            account1.getAddress(),
          ),
      ).not.be.reverted;

      //Check-in NFT
      await expect(bukProtocolContract.connect(account1).checkin([1])).not.be
        .reverted;
    });
    it("Should check-in successfully and emit events", async function () {
      //Grant allowance permission
      expect(await bukProtocolContract.connect(adminWallet).setAdmin(account2))
        .not.be.reverted;

      //Book room
      expect(
        await bukProtocolContract
          .connect(account2)
          .bookRoomsOwner(
            [100000000],
            [80000000],
            [70000000],
            [2],
            [0],
            "0x3633666663356135366139343361313561626261336134630000000000000000",
            1729847061,
            1729947061,
            12,
            true,
            account1.getAddress(),
          ),
      ).not.be.reverted;

      //Mint NFT
      await expect(
        bukProtocolContract
          .connect(account2)
          .mintBukNFTOwner(
            [1],
            [
              "https://ipfs.io/ipfs/bafyreigi54yu7sosbn4b5kipwexktuh3wpescgc5niaejiftnuyflbe5z4/metadata.json",
            ],
            account1.getAddress(),
          ),
      ).not.be.reverted;
    });
    it("Should check-in and NFT become non-transferable", async function () {
      //Grant allowance permission
      expect(await bukProtocolContract.connect(adminWallet).setAdmin(account2))
        .not.be.reverted;

      //Book room
      expect(
        await bukProtocolContract
          .connect(account2)
          .bookRoomsOwner(
            [100000000, 100000000],
            [80000000, 80000000],
            [70000000, 70000000],
            [2, 2],
            [0, 2],
            "0x3633666663356135366139343361313561626261336134630000000000000000",
            1729847061,
            1729947061,
            12,
            true,
            account1.getAddress(),
          ),
      ).not.be.reverted;

      //Mint NFT
      await expect(
        bukProtocolContract
          .connect(account2)
          .mintBukNFTOwner(
            [1, 2],
            [
              "https://ipfs.io/ipfs/bafyreigi54yu7sosbn4b5kipwexktuh3wpescgc5niaejiftnuyflbe5z4/metadata.json",
              "https://ipfs.io/ipfs/bafyreigi54yu7sosbn4b5kipwexktuh3wpescgc5niaejiftnuyflbe5z4/metadata.json",
            ],
            account1.getAddress(),
          ),
      ).not.be.reverted;

      let tokenId = 1;
      let salePrice = 110000000;
      let transferMoney = 210000000;

      // Approve allowance
      await nftContract
        .connect(account1)
        .setApprovalForAll(await marketplaceContract.getAddress(), true);

      await expect(
        marketplaceContract.connect(account1).createListing(tokenId, salePrice),
      ).not.to.be.reverted;

      //Grant permission to the marketplace
      await expect(
        nftContract
          .connect(account1)
          .setApprovalForAll(await marketplaceContract.getAddress(), true),
      ).not.to.be.reverted;

      //Set Marketplace role in BukNFTs
      expect(
        await nftContract
          .connect(adminWallet)
          .setMarketplaceRole(marketplaceContract.getAddress()),
      ).not.be.reverted;

      //Transfer tokens to buyer
      await stableTokenContract
        .connect(owner)
        .transfer(await account2.getAddress(), transferMoney);

      //Approve tokens to marketplace by buyer
      await stableTokenContract
        .connect(account2)
        .approve(await marketplaceContract.getAddress(), transferMoney);

      //Buy NFT
      await expect(marketplaceContract.connect(account2).buyRoom(tokenId)).not
        .to.be.reverted;

      //Check NFT balance
      await expect(
        await nftContract.balanceOf(await account2.getAddress(), tokenId),
      ).to.equal(1);

      //Check-in NFT by new owner
      await expect(bukProtocolContract.connect(account2).checkin([1])).not.be
        .reverted;
    });
    it("Should not check-in with empty array", async function () {
      expect(await bukProtocolContract.connect(adminWallet).setAdmin(account2))
        .not.be.reverted;

      //Book room
      expect(
        await bukProtocolContract
          .connect(account2)
          .bookRoomsOwner(
            [100000000],
            [80000000],
            [70000000],
            [2],
            [0],
            "0x3633666663356135366139343361313561626261336134630000000000000000",
            1729847061,
            1729947061,
            12,
            true,
            account1.getAddress(),
          ),
      ).not.be.reverted;

      //Mint NFT
      await expect(
        bukProtocolContract
          .connect(account2)
          .mintBukNFTOwner(
            [1],
            [
              "https://ipfs.io/ipfs/bafyreigi54yu7sosbn4b5kipwexktuh3wpescgc5niaejiftnuyflbe5z4/metadata.json",
            ],
            account1.getAddress(),
          ),
      ).not.be.reverted;

      //Check-in NFT
      await expect(
        bukProtocolContract.connect(account1).checkin([]),
      ).to.be.revertedWith("Not in max-min booking limit");
    });
<<<<<<< HEAD
    it("Should not check-in with array limit error", async function () {
      expect(await bukProtocolContract.connect(adminWallet).setAdmin(account2))
        .not.be.reverted;

      //Book room
      expect(
        await bukProtocolContract
          .connect(account2)
          .bookRoomsOwner(
            [
              100000000, 100000000, 100000000, 100000000, 100000000, 100000000,
              100000000, 100000000, 100000000, 100000000, 100000000, 100000000,
            ],
            [
              80000000, 80000000, 80000000, 80000000, 80000000, 80000000,
              80000000, 80000000, 80000000, 80000000, 80000000, 80000000,
            ],
            [
              70000000, 70000000, 70000000, 70000000, 70000000, 70000000,
              70000000, 70000000, 70000000, 70000000, 70000000, 70000000,
            ],
            [2, 2, 2, 2, 2, 2, 2, 2, 2, 2, 2, 2],
            [0, 0, 0, 0, 0, 0, 0, 0, 0, 0, 0, 0],
            "0x3633666663356135366139343361313561626261336134630000000000000000",
            1729847061,
            1729947061,
            12,
            true,
            account1.getAddress(),
          ),
      ).not.be.reverted;

      const uris = [
        "https://ipfs.io/ipfs/bafyreigi54yu7sosbn4b5kipwexktuh3wpescgc5niaejiftnuyflbe5z4/metadata.json",
        "https://ipfs.io/ipfs/bafyreigi54yu7sosbn4b5kipwexktuh3wpescgc5niaejiftnuyflbe5z4/metadata.json",
        "https://ipfs.io/ipfs/bafyreigi54yu7sosbn4b5kipwexktuh3wpescgc5niaejiftnuyflbe5z4/metadata.json",
        "https://ipfs.io/ipfs/bafyreigi54yu7sosbn4b5kipwexktuh3wpescgc5niaejiftnuyflbe5z4/metadata.json",
        "https://ipfs.io/ipfs/bafyreigi54yu7sosbn4b5kipwexktuh3wpescgc5niaejiftnuyflbe5z4/metadata.json",
        "https://ipfs.io/ipfs/bafyreigi54yu7sosbn4b5kipwexktuh3wpescgc5niaejiftnuyflbe5z4/metadata.json",
      ];

      //Mint NFT
      await expect(
        bukProtocolContract
          .connect(account2)
          .mintBukNFTOwner([1, 2, 3, 4, 5, 6], uris, account1.getAddress()),
      ).not.be.reverted;
      await expect(
        bukProtocolContract
          .connect(account2)
          .mintBukNFTOwner([7, 8, 9, 10, 11, 12], uris, account1.getAddress()),
      ).not.be.reverted;

      //Check-in NFT
      await expect(
        bukProtocolContract
          .connect(account1)
          .checkin([1, 2, 3, 4, 5, 6, 7, 8, 9, 10, 11, 12]),
      ).to.be.revertedWith("Not in max-min booking limit");
    });
=======
>>>>>>> c5331af0
    it("Should not check-in when the booking status is not confirmed", async function () {
      expect(await bukProtocolContract.connect(adminWallet).setAdmin(account2))
        .not.be.reverted;

      //Book room
      expect(
        await bukProtocolContract
          .connect(account2)
          .bookRoomsOwner(
            [100000000],
            [80000000],
            [70000000],
            [2],
            [0],
            "0x3633666663356135366139343361313561626261336134630000000000000000",
            1729847061,
            1729947061,
            12,
            true,
            account1.getAddress(),
          ),
      ).not.be.reverted;

      await expect(
        bukProtocolContract.connect(owner).checkin([1]),
      ).to.be.revertedWith("Admin or NFT owner can access booking");
    });
    it("Should book by admin and minted user successfully", async function () {
      //Grant allowance permission
      expect(await bukProtocolContract.connect(adminWallet).setAdmin(account2))
        .not.be.reverted;

      //Book room
      expect(
        await bukProtocolContract
          .connect(account2)
          .bookRoomsOwner(
            [100000000],
            [80000000],
            [70000000],
            [2],
            [0],
            "0x3633666663356135366139343361313561626261336134630000000000000000",
            1729847061,
            1729947061,
            12,
            true,
            account1.getAddress(),
          ),
      ).not.be.reverted;

      //Mint NFT
      await expect(
        bukProtocolContract
          .connect(account1)
          .mintBukNFT(
            [1],
            [
              "https://ipfs.io/ipfs/bafyreigi54yu7sosbn4b5kipwexktuh3wpescgc5niaejiftnuyflbe5z4/metadata.json",
            ],
          ),
      ).not.be.reverted;
    });
  });

  describe("Check-out for a booking in Buk Protocol", function () {
    /**
     * The above function is a TypeScript function that retrieves the current timestamp of the latest
     * block in the Ethereum blockchain and saves an initial snapshot of the blockchain state.
     * @returns The function `getCurrentTime` returns a Promise that resolves to a number, which is the
     * current timestamp of the latest block.
     */
    const getCurrentTime = async (): Promise<number> => {
      const block: any = await ethers.provider.getBlock("latest");
      return block.timestamp;
    };
    let initialSnapshotId: number;
    const saveInitialSnapshot = async () => {
      const response = await ethers.provider.send("evm_snapshot");
      initialSnapshotId = response;
    };
    /**
     * The function `restoreInitialSnapshot` reverts the Ethereum Virtual Machine (EVM) state to the
     * initial snapshot identified by `initialSnapshotId`.
     */
    const restoreInitialSnapshot = async () => {
      await ethers.provider.send("evm_revert", [initialSnapshotId]);
    };
    /**
     * The function `fastForwardTo` allows you to fast forward the Ethereum Virtual Machine (EVM) to
     * a specific timestamp.
     * @param {number} timestamp - The `timestamp` parameter is a number representing the desired
     * timestamp to fast forward to. It is the target time that you want to set for the Ethereum
     * Virtual Machine (EVM) during testing or development.
     */
    const fastForwardTo = async (timestamp: number): Promise<void> => {
      const currentTime = await getCurrentTime();
      const diff = timestamp - currentTime;

      if (diff > 0) {
        await ethers.provider.send("evm_increaseTime", [diff]);
        await ethers.provider.send("evm_mine");
      } else {
        await restoreInitialSnapshot();
        const currentTime = await getCurrentTime(); // Store current time before calculating difference
        const remainingDiff = timestamp - currentTime;
        if (remainingDiff > 0) {
          await ethers.provider.send("evm_increaseTime", [remainingDiff]);
          await ethers.provider.send("evm_mine");
        }
      }
    };
    /* The above code is using the Chai testing framework to define a "before" and "after" hook. */
    beforeEach(async function () {
      await saveInitialSnapshot();
    });
    afterEach(async function () {
      await restoreInitialSnapshot();
    });
    it("Should check-out successfully", async function () {
      //Grant allowance permission
      const res = await stableTokenContract
        .connect(owner)
        .approve(await bukProtocolContract.getAddress(), 150000000);

      //Book room
      expect(
        await bukProtocolContract
          .connect(owner)
          .bookRooms(
            [100000000],
            [80000000],
            [70000000],
            [2],
            [0],
            "0x3633666663356135366139343361313561626261336134630000000000000000",
            1729847061,
            1729947061,
            12,
            true,
          ),
      ).not.be.reverted;

      //Mint NFT
      await expect(
        bukProtocolContract
          .connect(owner)
          .mintBukNFT(
            [1],
            [
              "https://ipfs.io/ipfs/bafyreigi54yu7sosbn4b5kipwexktuh3wpescgc5niaejiftnuyflbe5z4/metadata.json",
            ],
          ),
      ).not.be.reverted;

      //Check-in NFT
      await expect(bukProtocolContract.connect(owner).checkin([1])).not.be
        .reverted;

      await fastForwardTo(1730039516);

      //Check-out NFT
      await expect(bukProtocolContract.connect(adminWallet).checkout([1])).not
        .be.reverted;
    });
    it("Should check-out successfully and emit events", async function () {
      //Grant allowance permission
      const res = await stableTokenContract
        .connect(owner)
        .approve(await bukProtocolContract.getAddress(), 150000000);

      //Book room
      expect(
        await bukProtocolContract
          .connect(owner)
          .bookRooms(
            [100000000],
            [80000000],
            [70000000],
            [2],
            [0],
            "0x3633666663356135366139343361313561626261336134630000000000000000",
            1729847061,
            1729947061,
            12,
            true,
          ),
      ).not.be.reverted;

      //Mint NFT
      await expect(
        bukProtocolContract
          .connect(owner)
          .mintBukNFT(
            [1],
            [
              "https://ipfs.io/ipfs/bafyreigi54yu7sosbn4b5kipwexktuh3wpescgc5niaejiftnuyflbe5z4/metadata.json",
            ],
          ),
      ).not.be.reverted;

      //Check-in NFT
      await expect(bukProtocolContract.connect(owner).checkin([1])).not.be
        .reverted;

      await fastForwardTo(1730039516);

      //Check-out NFT
      expect(await bukProtocolContract.connect(adminWallet).checkout([1]))
        .to.emit(bukProtocolContract, "CheckoutRooms")
        .withArgs([1], true);
    });
    it("Should not check-out with empty array", async function () {
      //Grant allowance permission
      const res = await stableTokenContract
        .connect(owner)
        .approve(await bukProtocolContract.getAddress(), 150000000);

      //Book room
      expect(
        await bukProtocolContract
          .connect(owner)
          .bookRooms(
            [100000000],
            [80000000],
            [70000000],
            [2],
            [0],
            "0x3633666663356135366139343361313561626261336134630000000000000000",
            1729847061,
            1729947061,
            12,
            true,
          ),
      ).not.be.reverted;

      //Mint NFT
      await expect(
        bukProtocolContract
          .connect(owner)
          .mintBukNFT(
            [1],
            [
              "https://ipfs.io/ipfs/bafyreigi54yu7sosbn4b5kipwexktuh3wpescgc5niaejiftnuyflbe5z4/metadata.json",
            ],
          ),
      ).not.be.reverted;

      //Check-in NFT
      await expect(bukProtocolContract.connect(owner).checkin([1])).not.be
        .reverted;

      await fastForwardTo(1730039516);

      //Check-out NFT
      await expect(
        bukProtocolContract.connect(adminWallet).checkout([]),
      ).to.be.revertedWith("Not in max-min booking limit");
    });
    it("Should not check-out with array size limit", async function () {
      //Grant allowance permission
      const res = await stableTokenContract
        .connect(owner)
        .approve(await bukProtocolContract.getAddress(), 150000000000);

      //Book room
      expect(
        await bukProtocolContract
          .connect(owner)
          .bookRooms(
            [
              100000000, 100000000, 100000000, 100000000, 100000000, 100000000,
              100000000, 100000000, 100000000, 100000000, 100000000,
            ],
            [
              80000000, 80000000, 80000000, 80000000, 80000000, 80000000,
              80000000, 80000000, 80000000, 80000000, 80000000,
            ],
            [
              70000000, 70000000, 70000000, 70000000, 70000000, 70000000,
              70000000, 70000000, 70000000, 70000000, 70000000,
            ],
            [2, 2, 2, 2, 2, 2, 2, 2, 2, 3, 4],
            [0, 2, 1, 2, 0, 2, 0, 2, 0, 2, 2],
            "0x3633666663356135366139343361313561626261336134630000000000000000",
            1729847061,
            1729947061,
            12,
            true,
          ),
      ).not.be.reverted;

      //Mint NFT
      await expect(
        bukProtocolContract
          .connect(owner)
          .mintBukNFT(
            [1],
            [
              "https://ipfs.io/ipfs/bafyreigi54yu7sosbn4b5kipwexktuh3wpescgc5niaejiftnuyflbe5z4/metadata.json",
            ],
          ),
      ).not.be.reverted;

      //Check-in NFT
      await expect(bukProtocolContract.connect(owner).checkin([1])).not.be
        .reverted;

      await fastForwardTo(1729997061);

      //Check-out NFT
      await expect(
        bukProtocolContract.connect(adminWallet).checkout([]),
      ).to.be.revertedWith("Not in max-min booking limit");
    });
    it("Should not check-out if checkout date is less than current date", async function () {
      //Grant allowance permission
      const res = await stableTokenContract
        .connect(owner)
        .approve(await bukProtocolContract.getAddress(), 150000000);

      //Book room
      expect(
        await bukProtocolContract
          .connect(owner)
          .bookRooms(
            [100000000],
            [80000000],
            [70000000],
            [2],
            [0],
            "0x3633666663356135366139343361313561626261336134630000000000000000",
            1729847061,
            1729947061,
            12,
            true,
          ),
      ).not.be.reverted;

      //Mint NFT
      await expect(
        bukProtocolContract
          .connect(owner)
          .mintBukNFT(
            [1],
            [
              "https://ipfs.io/ipfs/bafyreigi54yu7sosbn4b5kipwexktuh3wpescgc5niaejiftnuyflbe5z4/metadata.json",
            ],
          ),
      ).not.be.reverted;

      //Check-in NFT
      await expect(bukProtocolContract.connect(owner).checkin([1])).not.be
        .reverted;

      //Check-out NFT
      await expect(
        bukProtocolContract.connect(adminWallet).checkout([1]),
      ).to.be.revertedWith("Checkout date must be before today");
    });
    it("Should not check-out when the booking status is not checkedin", async function () {
      //Grant allowance permission
      const res = await stableTokenContract
        .connect(owner)
        .approve(await bukProtocolContract.getAddress(), 150000000);

      //Book room
      expect(
        await bukProtocolContract
          .connect(owner)
          .bookRooms(
            [100000000],
            [80000000],
            [70000000],
            [2],
            [0],
            "0x3633666663356135366139343361313561626261336134630000000000000000",
            1729847061,
            1729947061,
            12,
            true,
          ),
      ).not.be.reverted;

      //Mint NFT
      await expect(
        bukProtocolContract
          .connect(owner)
          .mintBukNFT(
            [1],
            [
              "https://ipfs.io/ipfs/bafyreigi54yu7sosbn4b5kipwexktuh3wpescgc5niaejiftnuyflbe5z4/metadata.json",
            ],
          ),
      ).not.be.reverted;

      //Check-out NFT
      await expect(
        bukProtocolContract.connect(adminWallet).checkout([1]),
      ).to.be.revertedWith("Check the Booking status");
    });
    it("Should not check-out when the booking status if not admin", async function () {
      //Grant allowance permission
      const res = await stableTokenContract
        .connect(owner)
        .approve(await bukProtocolContract.getAddress(), 150000000);

      //Book room
      expect(
        await bukProtocolContract
          .connect(owner)
          .bookRooms(
            [100000000],
            [80000000],
            [70000000],
            [2],
            [0],
            "0x3633666663356135366139343361313561626261336134630000000000000000",
            1729847061,
            1729947061,
            12,
            true,
          ),
      ).not.be.reverted;

      //Mint NFT
      await expect(
        bukProtocolContract
          .connect(owner)
          .mintBukNFT(
            [1],
            [
              "https://ipfs.io/ipfs/bafyreigi54yu7sosbn4b5kipwexktuh3wpescgc5niaejiftnuyflbe5z4/metadata.json",
            ],
          ),
      ).not.be.reverted;

      //Check-out NFT
      await expect(bukProtocolContract.connect(account1).checkout([1])).to.be
        .reverted;
    });
  });

  // Cancellation
  describe("Cancel a booking in Buk Protocol", function () {
    it("Should cancel successfully before checkin", async function () {
      //Grant allowance permission
      const res = await stableTokenContract
        .connect(owner)
        .approve(await bukProtocolContract.getAddress(), 150000000);

      //Book room
      expect(
        await bukProtocolContract
          .connect(owner)
          .bookRooms(
            [100000000],
            [80000000],
            [70000000],
            [2],
            [0],
            "0x3633666663356135366139343361313561626261336134630000000000000000",
            1729847061,
            1729947061,
            12,
            true,
          ),
      ).not.be.reverted;

      //Mint NFT
      await expect(
        bukProtocolContract
          .connect(owner)
          .mintBukNFT(
            [1],
            [
              "https://ipfs.io/ipfs/bafyreigi54yu7sosbn4b5kipwexktuh3wpescgc5niaejiftnuyflbe5z4/metadata.json",
            ],
          ),
      ).not.be.reverted;

      const _id = [1];
      const _penalty = [0]; // Example values, use your actual logic
      const _refund = [18950000];
      const _charges = [0];
      const _bookingOwner = await owner.getAddress();

      // Formulate the message for signing
      const message = `Cancellation Details:\nTotal Penalty: ${_penalty[0]}\nTotal Refund: ${_refund[0]}\nTotal Charges: ${_charges[0]}`;
      const signature = await owner.signMessage(message);

      //Cancel Room
      await expect(
        bukProtocolContract
          .connect(adminWallet)
          .cancelRooms(
            _id,
            _penalty,
            _refund,
            _charges,
            _bookingOwner,
            signature,
          ),
      ).not.be.reverted;
    });
    it("Should cancel successfully after checkin", async function () {
      //Grant allowance permission
      const res = await stableTokenContract
        .connect(owner)
        .approve(await bukProtocolContract.getAddress(), 150000000);

      //Book room
      expect(
        await bukProtocolContract
          .connect(owner)
          .bookRooms(
            [100000000],
            [80000000],
            [70000000],
            [2],
            [0],
            "0x3633666663356135366139343361313561626261336134630000000000000000",
            1729847061,
            1729947061,
            12,
            true,
          ),
      ).not.be.reverted;

      //Mint NFT
      await expect(
        bukProtocolContract
          .connect(owner)
          .mintBukNFT(
            [1],
            [
              "https://ipfs.io/ipfs/bafyreigi54yu7sosbn4b5kipwexktuh3wpescgc5niaejiftnuyflbe5z4/metadata.json",
            ],
          ),
      ).not.be.reverted;

      //Check-in NFT
      await expect(bukProtocolContract.connect(owner).checkin([1])).not.be
        .reverted;

      const _id = [1];
      const _penalty = [50000000]; // Example values, use your actual logic
      const _refund = [30000000];
      const _charges = [20000000];
      const _bookingOwner = await owner.getAddress();

      // Formulate the message for signing
      const message = `Cancellation Details:\nTotal Penalty: ${_penalty[0]}\nTotal Refund: ${_refund[0]}\nTotal Charges: ${_charges[0]}`;
      const signature = await owner.signMessage(message);

      //Cancel Room
      await expect(
        bukProtocolContract
          .connect(adminWallet)
          .cancelRooms(
            _id,
            _penalty,
            _refund,
            _charges,
            _bookingOwner,
            signature,
          ),
      ).not.be.reverted;
    });
    it("Should cancel successfully and emit events", async function () {
      //Grant allowance permission
      const res = await stableTokenContract
        .connect(owner)
        .approve(await bukProtocolContract.getAddress(), 150000000);

      //Book room
      expect(
        await bukProtocolContract
          .connect(owner)
          .bookRooms(
            [100000000],
            [80000000],
            [70000000],
            [2],
            [0],
            "0x3633666663356135366139343361313561626261336134630000000000000000",
            1729847061,
            1729947061,
            12,
            true,
          ),
      ).not.be.reverted;

      //Mint NFT
      await expect(
        bukProtocolContract
          .connect(owner)
          .mintBukNFT(
            [1],
            [
              "https://ipfs.io/ipfs/bafyreigi54yu7sosbn4b5kipwexktuh3wpescgc5niaejiftnuyflbe5z4/metadata.json",
            ],
          ),
      ).not.be.reverted;

      //Check-in NFT
      await expect(bukProtocolContract.connect(owner).checkin([1])).not.be
        .reverted;

      const _id = [1];
      const _penalty = [50000000]; // Example values, use your actual logic
      const _refund = [30000000];
      const _charges = [20000000];
      const _bookingOwner = await owner.getAddress();

      // Formulate the message for signing
      const message = `Cancellation Details:\nTotal Penalty: ${_penalty[0]}\nTotal Refund: ${_refund[0]}\nTotal Charges: ${_charges[0]}`;
      const signature = await owner.signMessage(message);

      //Cancel Room
      await expect(
        bukProtocolContract
          .connect(adminWallet)
          .cancelRooms(
            _id,
            _penalty,
            _refund,
            _charges,
            _bookingOwner,
            signature,
          ),
      )
        .to.emit(bukProtocolContract, "CancelRoom")
        .withArgs([1], 30000000, true);
    });
    it("Should cancel successfully and check the BukNFTs and BukPOSNFTs status", async function () {
      //Grant allowance permission
      const res = await stableTokenContract
        .connect(owner)
        .approve(await bukProtocolContract.getAddress(), 150000000);

      //Book room
      expect(
        await bukProtocolContract
          .connect(owner)
          .bookRooms(
            [100000000],
            [80000000],
            [70000000],
            [2],
            [0],
            "0x3633666663356135366139343361313561626261336134630000000000000000",
            1729847061,
            1729947061,
            12,
            true,
          ),
      ).not.be.reverted;

      //Mint NFT
      await expect(
        bukProtocolContract
          .connect(owner)
          .mintBukNFT(
            [1],
            [
              "https://ipfs.io/ipfs/bafyreigi54yu7sosbn4b5kipwexktuh3wpescgc5niaejiftnuyflbe5z4/metadata.json",
            ],
          ),
      ).not.be.reverted;

      //Check the balance of NFT
      expect(await nftContract.balanceOf(owner.getAddress(), 1)).to.equal(1);
      //Check the balance of POS NFT
      expect(await nftPosContract.balanceOf(owner.getAddress(), 1)).to.equal(0);

      const _id = [1];
      const _penalty = [50000000]; // Example values, use your actual logic
      const _refund = [30000000];
      const _charges = [20000000];
      const _bookingOwner = await owner.getAddress();

      // Formulate the message for signing
      const message = `Cancellation Details:\nTotal Penalty: ${_penalty[0]}\nTotal Refund: ${_refund[0]}\nTotal Charges: ${_charges[0]}`;
      const signature = await owner.signMessage(message);

      //Cancel Room
      await expect(
        bukProtocolContract
          .connect(adminWallet)
          .cancelRooms(
            _id,
            _penalty,
            _refund,
            _charges,
            _bookingOwner,
            signature,
          ),
      ).not.be.reverted;

      //Check the balance of NFT
      expect(await nftContract.balanceOf(owner.getAddress(), 1)).to.equal(0);
      //Check the balance of POS NFT
      expect(await nftPosContract.balanceOf(owner.getAddress(), 1)).to.equal(0);
    });
    it("Should not cancel when the booking status is not confirmed or checkedin", async function () {
      //Grant allowance permission
      const res = await stableTokenContract
        .connect(owner)
        .approve(await bukProtocolContract.getAddress(), 150000000);

      //Book room
      expect(
        await bukProtocolContract
          .connect(owner)
          .bookRooms(
            [100000000],
            [80000000],
            [70000000],
            [2],
            [0],
            "0x3633666663356135366139343361313561626261336134630000000000000000",
            1729847061,
            1729947061,
            12,
            true,
          ),
      ).not.be.reverted;

      const _id = [1];
      const _penalty = [50000000]; // Example values, use your actual logic
      const _refund = [30000000];
      const _charges = [20000000];
      const _bookingOwner = await owner.getAddress();

      // Formulate the message for signing
      const message = `Cancellation Details:\nTotal Penalty: ${_penalty[0]}\nTotal Refund: ${_refund[0]}\nTotal Charges: ${_charges[0]}`;
      const signature = await owner.signMessage(message);

      //Cancel Room
      await expect(
        bukProtocolContract
          .connect(adminWallet)
          .cancelRooms(
            _id,
            _penalty,
            _refund,
            _charges,
            _bookingOwner,
            signature,
          ),
      ).to.be.revertedWith("Not a confirmed or checkedin Booking");
    });
    it("Should not cancel when transfer amount exceeds total", async function () {
      //Grant allowance permission
      const res = await stableTokenContract
        .connect(owner)
        .approve(await bukProtocolContract.getAddress(), 150000000);

      //Book room
      expect(
        await bukProtocolContract
          .connect(owner)
          .bookRooms(
            [100000000],
            [80000000],
            [70000000],
            [2],
            [0],
            "0x3633666663356135366139343361313561626261336134630000000000000000",
            1729847061,
            1729947061,
            12,
            true,
          ),
      ).not.be.reverted;

      //Mint NFT
      await expect(
        bukProtocolContract
          .connect(owner)
          .mintBukNFT(
            [1],
            [
              "https://ipfs.io/ipfs/bafyreigi54yu7sosbn4b5kipwexktuh3wpescgc5niaejiftnuyflbe5z4/metadata.json",
            ],
          ),
      ).not.be.reverted;

      const _id = [1];
      const _penalty = [50000000]; // Example values, use your actual logic
      const _refund = [50000000];
      const _charges = [20000000];
      const _bookingOwner = await owner.getAddress();

      // Formulate the message for signing
      const message = `Cancellation Details:\nTotal Penalty: ${_penalty[0]}\nTotal Refund: ${_refund[0]}\nTotal Charges: ${_charges[0]}`;
      const signature = await owner.signMessage(message);

      //Cancel Room
      await expect(
        bukProtocolContract
          .connect(adminWallet)
          .cancelRooms(
            _id,
            _penalty,
            _refund,
            _charges,
            _bookingOwner,
            signature,
          ),
      ).to.be.revertedWith("Transfer amount exceeds total");
    });
  });

  describe("Emergency Cancellations in Buk Protocol", function () {
    it("Should cancel successfully before checkin", async function () {
      //Grant allowance permission
      const res = await stableTokenContract
        .connect(owner)
        .approve(await bukProtocolContract.getAddress(), 150000000);

      //Book room
      expect(
        await bukProtocolContract
          .connect(owner)
          .bookRooms(
            [100000000],
            [80000000],
            [70000000],
            [2],
            [0],
            "0x3633666663356135366139343361313561626261336134630000000000000000",
            1729847061,
            1729947061,
            12,
            true,
          ),
      ).not.be.reverted;

      //Mint NFT
      await expect(
        bukProtocolContract
          .connect(owner)
          .mintBukNFT(
            [1],
            [
              "https://ipfs.io/ipfs/bafyreigi54yu7sosbn4b5kipwexktuh3wpescgc5niaejiftnuyflbe5z4/metadata.json",
            ],
          ),
      ).not.be.reverted;

      const _id = 1;
      const _refund = 30000000;
      const _charges = 20000000;
      const _bookingOwner = await owner.getAddress();

      //Emergency Cancellation
      await expect(
        bukProtocolContract
          .connect(adminWallet)
          .emergencyCancellation(_id, _refund, _charges, _bookingOwner),
      ).not.be.reverted;
    });
    it("Should cancel successfully after checkin", async function () {
      //Grant allowance permission
      const res = await stableTokenContract
        .connect(owner)
        .approve(await bukProtocolContract.getAddress(), 150000000);

      //Book room
      expect(
        await bukProtocolContract
          .connect(owner)
          .bookRooms(
            [100000000],
            [80000000],
            [70000000],
            [2],
            [0],
            "0x3633666663356135366139343361313561626261336134630000000000000000",
            1729847061,
            1729947061,
            12,
            true,
          ),
      ).not.be.reverted;

      //Mint NFT
      await expect(
        bukProtocolContract
          .connect(owner)
          .mintBukNFT(
            [1],
            [
              "https://ipfs.io/ipfs/bafyreigi54yu7sosbn4b5kipwexktuh3wpescgc5niaejiftnuyflbe5z4/metadata.json",
            ],
          ),
      ).not.be.reverted;

      //Check-in NFT
      await expect(bukProtocolContract.connect(owner).checkin([1])).not.be
        .reverted;

      const _id = 1;
      const _refund = 30000000;
      const _charges = 20000000;
      const _bookingOwner = await owner.getAddress();

      //Emergency Cancellation
      await expect(
        bukProtocolContract
          .connect(adminWallet)
          .emergencyCancellation(_id, _refund, _charges, _bookingOwner),
      ).not.be.reverted;
    });
    it("Should cancel successfully and emit events", async function () {
      //Grant allowance permission
      const res = await stableTokenContract
        .connect(owner)
        .approve(await bukProtocolContract.getAddress(), 150000000);

      //Book room
      expect(
        await bukProtocolContract
          .connect(owner)
          .bookRooms(
            [100000000],
            [80000000],
            [70000000],
            [2],
            [0],
            "0x3633666663356135366139343361313561626261336134630000000000000000",
            1729847061,
            1729947061,
            12,
            true,
          ),
      ).not.be.reverted;

      //Mint NFT
      await expect(
        bukProtocolContract
          .connect(owner)
          .mintBukNFT(
            [1],
            [
              "https://ipfs.io/ipfs/bafyreigi54yu7sosbn4b5kipwexktuh3wpescgc5niaejiftnuyflbe5z4/metadata.json",
            ],
          ),
      ).not.be.reverted;

      //Check-in NFT
      await expect(bukProtocolContract.connect(owner).checkin([1])).not.be
        .reverted;

      const _id = 1;
      const _refund = 30000000;
      const _charges = 20000000;
      const _bookingOwner = await owner.getAddress();

      //Emergency Cancellation
      await expect(
        bukProtocolContract
          .connect(adminWallet)
          .emergencyCancellation(_id, _refund, _charges, _bookingOwner),
      )
        .to.emit(bukProtocolContract, "EmergencyCancellation")
        .withArgs(1, true);
    });
    it("Should cancel successfully and check the BukNFTs and BukPOSNFTs status", async function () {
      //Grant allowance permission
      const res = await stableTokenContract
        .connect(owner)
        .approve(await bukProtocolContract.getAddress(), 150000000);

      //Book room
      expect(
        await bukProtocolContract
          .connect(owner)
          .bookRooms(
            [100000000],
            [80000000],
            [70000000],
            [2],
            [0],
            "0x3633666663356135366139343361313561626261336134630000000000000000",
            1729847061,
            1729947061,
            12,
            true,
          ),
      ).not.be.reverted;

      //Mint NFT
      await expect(
        bukProtocolContract
          .connect(owner)
          .mintBukNFT(
            [1],
            [
              "https://ipfs.io/ipfs/bafyreigi54yu7sosbn4b5kipwexktuh3wpescgc5niaejiftnuyflbe5z4/metadata.json",
            ],
          ),
      ).not.be.reverted;

      //Check the balance of NFT
      expect(await nftContract.balanceOf(owner.getAddress(), 1)).to.equal(1);
      //Check the balance of POS NFT
      expect(await nftPosContract.balanceOf(owner.getAddress(), 1)).to.equal(0);

      const _id = 1;
      const _refund = 30000000;
      const _charges = 20000000;
      const _bookingOwner = await owner.getAddress();

      //Emergency Cancellation
      await expect(
        bukProtocolContract
          .connect(adminWallet)
          .emergencyCancellation(_id, _refund, _charges, _bookingOwner),
      ).not.be.reverted;

      //Check the balance of NFT
      expect(await nftContract.balanceOf(owner.getAddress(), 1)).to.equal(0);
      //Check the balance of POS NFT
      expect(await nftPosContract.balanceOf(owner.getAddress(), 1)).to.equal(0);
    });
    it("Should not cancel when the booking status is not confirmed or checkedin", async function () {
      //Grant allowance permission
      const res = await stableTokenContract
        .connect(owner)
        .approve(await bukProtocolContract.getAddress(), 150000000);

      //Book room
      expect(
        await bukProtocolContract
          .connect(owner)
          .bookRooms(
            [100000000],
            [80000000],
            [70000000],
            [2],
            [0],
            "0x3633666663356135366139343361313561626261336134630000000000000000",
            1729847061,
            1729947061,
            12,
            true,
          ),
      ).not.be.reverted;

      const _id = 1;
      const _refund = 30000000;
      const _charges = 20000000;
      const _bookingOwner = await owner.getAddress();

      //Emergency Cancellation
      await expect(
        bukProtocolContract
          .connect(adminWallet)
          .emergencyCancellation(_id, _refund, _charges, _bookingOwner),
      ).to.be.revertedWith("Not a confirmed or checkedin Booking");
    });
    it("Should not cancel when transfer amount exceeds total", async function () {
      //Grant allowance permission
      const res = await stableTokenContract
        .connect(owner)
        .approve(await bukProtocolContract.getAddress(), 150000000);

      //Book room
      expect(
        await bukProtocolContract
          .connect(owner)
          .bookRooms(
            [100000000],
            [80000000],
            [70000000],
            [2],
            [0],
            "0x3633666663356135366139343361313561626261336134630000000000000000",
            1729847061,
            1729947061,
            12,
            true,
          ),
      ).not.be.reverted;

      //Mint NFT
      await expect(
        bukProtocolContract
          .connect(owner)
          .mintBukNFT(
            [1],
            [
              "https://ipfs.io/ipfs/bafyreigi54yu7sosbn4b5kipwexktuh3wpescgc5niaejiftnuyflbe5z4/metadata.json",
            ],
          ),
      ).not.be.reverted;

      const _id = 1;
      const _refund = 80000000;
      const _charges = 30000000;
      const _bookingOwner = await owner.getAddress();

      //Emergency Cancellation
      await expect(
        bukProtocolContract
          .connect(adminWallet)
          .emergencyCancellation(_id, _refund, _charges, _bookingOwner),
      ).to.be.revertedWith("Transfer amount exceeds total");
    });
  });
});<|MERGE_RESOLUTION|>--- conflicted
+++ resolved
@@ -299,6 +299,40 @@
           ),
       ).to.be.revertedWith("Array sizes mismatch");
     });
+
+    it("Booking should fail when multiple bookings array crosses the limit", async function () {
+      //Grant allowance permission
+      const res = await stableTokenContract
+        .connect(owner)
+        .approve(await bukProtocolContract.getAddress(), 150000000);
+
+      //Book room
+      await expect(
+        bukProtocolContract
+          .connect(owner)
+          .bookRooms(
+            [
+              100000000, 100000000, 100000000, 100000000, 100000000, 100000000,
+              100000000, 100000000, 100000000, 100000000, 100000000, 100000000,
+            ],
+            [
+              80000000, 80000000, 80000000, 80000000, 80000000, 80000000,
+              80000000, 80000000, 80000000, 80000000, 80000000, 80000000,
+            ],
+            [
+              70000000, 70000000, 70000000, 70000000, 70000000, 70000000,
+              70000000, 70000000, 70000000, 70000000, 70000000, 70000000,
+            ],
+            [2],
+            [0],
+            "0x3633666663356135366139343361313561626261336134630000000000000000",
+            1729847061,
+            1729947061,
+            12,
+            true,
+          ),
+      ).to.be.revertedWith("Exceeded max rooms per booking");
+    });
   });
 
   /**
@@ -472,7 +506,6 @@
       ).to.be.revertedWith("Array sizes mismatch");
     });
 
-<<<<<<< HEAD
     it("Should fail booking when non admin called", async function () {
       //Book room
       await expect(
@@ -482,46 +515,16 @@
             [100000000],
             [80000000, 80000000],
             [70000000, 70000000],
-=======
-    it("Booking should fail when multiple bookings array crosses the limit", async function () {
-      //Grant allowance permission
-      const res = await stableTokenContract
-        .connect(owner)
-        .approve(await bukProtocolContract.getAddress(), 150000000);
-
-      //Book room
-      await expect(
-        bukProtocolContract
-          .connect(owner)
-          .bookRooms(
-            [
-              100000000, 100000000, 100000000, 100000000, 100000000, 100000000,
-              100000000, 100000000, 100000000, 100000000, 100000000, 100000000,
-            ],
-            [
-              80000000, 80000000, 80000000, 80000000, 80000000, 80000000,
-              80000000, 80000000, 80000000, 80000000, 80000000, 80000000,
-            ],
-            [
-              70000000, 70000000, 70000000, 70000000, 70000000, 70000000,
-              70000000, 70000000, 70000000, 70000000, 70000000, 70000000,
-            ],
->>>>>>> c5331af0
-            [2],
-            [0],
-            "0x3633666663356135366139343361313561626261336134630000000000000000",
-            1729847061,
-            1729947061,
-            12,
-            true,
-<<<<<<< HEAD
+            [2],
+            [0],
+            "0x3633666663356135366139343361313561626261336134630000000000000000",
+            1729847061,
+            1729947061,
+            12,
+            true,
             account1.getAddress(),
           ),
       ).to.be.revertedWith("Only admin has access to this function");
-=======
-          ),
-      ).to.be.revertedWith("Exceeded max rooms per booking");
->>>>>>> c5331af0
     });
   });
 
@@ -1026,421 +1029,38 @@
       //Book room
       expect(
         await bukProtocolContract
-          .connect(account2)
-          .bookRoomsOwner(
-            [
-              100000000, 100000000, 100000000, 100000000, 100000000, 100000000,
-              100000000, 100000000, 100000000, 100000000, 100000000, 100000000,
-            ],
-            [
-              80000000, 80000000, 80000000, 80000000, 80000000, 80000000,
-              80000000, 80000000, 80000000, 80000000, 80000000, 80000000,
-            ],
-            [
-              70000000, 70000000, 70000000, 70000000, 70000000, 70000000,
-              70000000, 70000000, 70000000, 70000000, 70000000, 70000000,
-            ],
-            [2, 2, 2, 2, 2, 2, 2, 2, 2, 2, 2, 2],
-            [0, 0, 0, 0, 0, 0, 0, 0, 0, 0, 0, 0],
-            "0x3633666663356135366139343361313561626261336134630000000000000000",
-            1729847061,
-            1729947061,
-            12,
-            true,
-            account1.getAddress(),
-          ),
-      ).not.be.reverted;
-
-      //Mint NFT
-      await expect(
-        bukProtocolContract
-          .connect(account2)
-          .mintBukNFT(
-            [1, 2, 3, 4, 5, 6, 7, 8, 9, 10, 11, 12],
-            [
-              "https://ipfs.io/ipfs/bafyreigi54yu7sosbn4b5kipwexktuh3wpescgc5niaejiftnuyflbe5z4/metadata.json",
-              "https://ipfs.io/ipfs/bafyreigi54yu7sosbn4b5kipwexktuh3wpescgc5niaejiftnuyflbe5z4/metadata.json",
-              "https://ipfs.io/ipfs/bafyreigi54yu7sosbn4b5kipwexktuh3wpescgc5niaejiftnuyflbe5z4/metadata.json",
-              "https://ipfs.io/ipfs/bafyreigi54yu7sosbn4b5kipwexktuh3wpescgc5niaejiftnuyflbe5z4/metadata.json",
-              "https://ipfs.io/ipfs/bafyreigi54yu7sosbn4b5kipwexktuh3wpescgc5niaejiftnuyflbe5z4/metadata.json",
-              "https://ipfs.io/ipfs/bafyreigi54yu7sosbn4b5kipwexktuh3wpescgc5niaejiftnuyflbe5z4/metadata.json",
-              "https://ipfs.io/ipfs/bafyreigi54yu7sosbn4b5kipwexktuh3wpescgc5niaejiftnuyflbe5z4/metadata.json",
-              "https://ipfs.io/ipfs/bafyreigi54yu7sosbn4b5kipwexktuh3wpescgc5niaejiftnuyflbe5z4/metadata.json",
-              "https://ipfs.io/ipfs/bafyreigi54yu7sosbn4b5kipwexktuh3wpescgc5niaejiftnuyflbe5z4/metadata.json",
-              "https://ipfs.io/ipfs/bafyreigi54yu7sosbn4b5kipwexktuh3wpescgc5niaejiftnuyflbe5z4/metadata.json",
-              "https://ipfs.io/ipfs/bafyreigi54yu7sosbn4b5kipwexktuh3wpescgc5niaejiftnuyflbe5z4/metadata.json",
-              "https://ipfs.io/ipfs/bafyreigi54yu7sosbn4b5kipwexktuh3wpescgc5niaejiftnuyflbe5z4/metadata.json",
-            ],
-            account1.getAddress(),
-          ),
-      ).to.be.revertedWith("Not in max - min booking limit");
-    });
-    it("Should fail minting with booking status", async function () {
-      expect(await bukProtocolContract.connect(adminWallet).setAdmin(account2))
-        .not.be.reverted;
-
-      //Mint NFT
-      await expect(
-        bukProtocolContract
-          .connect(account2)
-          .mintBukNFTOwner(
-            [1],
-            [
-              "https://ipfs.io/ipfs/bafyreigi54yu7sosbn4b5kipwexktuh3wpescgc5niaejiftnuyflbe5z4/metadata.json",
-            ],
-            account1.getAddress(),
-          ),
-      ).to.be.revertedWith("Check the Booking status");
-    });
-    it("Should fail minting when the sender is not the owner", async function () {
-      //Grant allowance permission
-      expect(await bukProtocolContract.connect(adminWallet).setAdmin(account2))
-        .not.be.reverted;
-
-      //Book room
-      expect(
-        await bukProtocolContract
-          .connect(account2)
-          .bookRoomsOwner(
-            [100000000],
-            [80000000],
-            [70000000],
-            [2],
-            [0],
-            "0x3633666663356135366139343361313561626261336134630000000000000000",
-            1729847061,
-            1729947061,
-            12,
-            true,
-            account1.getAddress(),
-          ),
-      ).not.be.reverted;
-
-      //Mint NFT
-      await expect(
-        bukProtocolContract
-          .connect(account2)
-          .mintBukNFTOwner(
-            [1],
-            [
-              "https://ipfs.io/ipfs/bafyreigi54yu7sosbn4b5kipwexktuh3wpescgc5niaejiftnuyflbe5z4/metadata.json",
-            ],
-            account2.getAddress(),
-          ),
-      ).to.be.revertedWith("Only booking owner can mint");
-    });
-  });
-
-  describe("Check-in for a booking in Buk Protocol", function () {
-    it("Should check-in successfully by admin", async function () {
-      expect(await bukProtocolContract.connect(adminWallet).setAdmin(account2))
-        .not.be.reverted;
-
-      //Book room
-      expect(
-        await bukProtocolContract
-          .connect(account2)
-          .bookRoomsOwner(
-            [100000000],
-            [80000000],
-            [70000000],
-            [2],
-            [0],
-            "0x3633666663356135366139343361313561626261336134630000000000000000",
-            1729847061,
-            1729947061,
-            12,
-            true,
-            account1.getAddress(),
-          ),
-      ).not.be.reverted;
-
-      //Mint NFT
-      await expect(
-        bukProtocolContract
-          .connect(account2)
-          .mintBukNFTOwner(
-            [1],
-            [
-              "https://ipfs.io/ipfs/bafyreigi54yu7sosbn4b5kipwexktuh3wpescgc5niaejiftnuyflbe5z4/metadata.json",
-            ],
-            account1.getAddress(),
+          .connect(owner)
+          .bookRooms(
+            [100000000],
+            [80000000],
+            [70000000],
+            [2],
+            [0],
+            "0x3633666663356135366139343361313561626261336134630000000000000000",
+            1729847061,
+            1729947061,
+            12,
+            true,
+          ),
+      ).not.be.reverted;
+
+      //Mint NFT
+      await expect(
+        bukProtocolContract
+          .connect(owner)
+          .mintBukNFT(
+            [1],
+            [
+              "https://ipfs.io/ipfs/bafyreigi54yu7sosbn4b5kipwexktuh3wpescgc5niaejiftnuyflbe5z4/metadata.json",
+            ],
           ),
       ).not.be.reverted;
 
       //Check-in NFT
-      await expect(bukProtocolContract.connect(account1).checkin([1])).not.be
-        .reverted;
-    });
-    it("Should check-in successfully by owner", async function () {
-      expect(await bukProtocolContract.connect(adminWallet).setAdmin(account2))
-        .not.be.reverted;
-
-      //Book room
-      expect(
-        await bukProtocolContract
-          .connect(account2)
-          .bookRoomsOwner(
-            [100000000],
-            [80000000],
-            [70000000],
-            [2],
-            [0],
-            "0x3633666663356135366139343361313561626261336134630000000000000000",
-            1729847061,
-            1729947061,
-            12,
-            true,
-            account1.getAddress(),
-          ),
-      ).not.be.reverted;
-
-      //Mint NFT
-      await expect(
-        bukProtocolContract
-          .connect(account2)
-          .mintBukNFTOwner(
-            [1],
-            [
-              "https://ipfs.io/ipfs/bafyreigi54yu7sosbn4b5kipwexktuh3wpescgc5niaejiftnuyflbe5z4/metadata.json",
-            ],
-            account1.getAddress(),
-          ),
-      ).not.be.reverted;
-
-      //Check-in NFT
-      await expect(bukProtocolContract.connect(account1).checkin([1])).not.be
-        .reverted;
-    });
-    it("Should check-in successfully and emit events", async function () {
-      //Grant allowance permission
-      expect(await bukProtocolContract.connect(adminWallet).setAdmin(account2))
-        .not.be.reverted;
-
-      //Book room
-      expect(
-        await bukProtocolContract
-          .connect(account2)
-          .bookRoomsOwner(
-            [100000000],
-            [80000000],
-            [70000000],
-            [2],
-            [0],
-            "0x3633666663356135366139343361313561626261336134630000000000000000",
-            1729847061,
-            1729947061,
-            12,
-            true,
-            account1.getAddress(),
-          ),
-      ).not.be.reverted;
-
-      //Mint NFT
-      await expect(
-        bukProtocolContract
-          .connect(account2)
-          .mintBukNFTOwner(
-            [1],
-            [
-              "https://ipfs.io/ipfs/bafyreigi54yu7sosbn4b5kipwexktuh3wpescgc5niaejiftnuyflbe5z4/metadata.json",
-            ],
-            account1.getAddress(),
-          ),
-      ).not.be.reverted;
-    });
-    it("Should check-in and NFT become non-transferable", async function () {
-      //Grant allowance permission
-      expect(await bukProtocolContract.connect(adminWallet).setAdmin(account2))
-        .not.be.reverted;
-
-      //Book room
-      expect(
-        await bukProtocolContract
-          .connect(account2)
-          .bookRoomsOwner(
-            [100000000, 100000000],
-            [80000000, 80000000],
-            [70000000, 70000000],
-            [2, 2],
-            [0, 2],
-            "0x3633666663356135366139343361313561626261336134630000000000000000",
-            1729847061,
-            1729947061,
-            12,
-            true,
-            account1.getAddress(),
-          ),
-      ).not.be.reverted;
-
-      //Mint NFT
-      await expect(
-        bukProtocolContract
-          .connect(account2)
-          .mintBukNFTOwner(
-            [1, 2],
-            [
-              "https://ipfs.io/ipfs/bafyreigi54yu7sosbn4b5kipwexktuh3wpescgc5niaejiftnuyflbe5z4/metadata.json",
-              "https://ipfs.io/ipfs/bafyreigi54yu7sosbn4b5kipwexktuh3wpescgc5niaejiftnuyflbe5z4/metadata.json",
-            ],
-            account1.getAddress(),
-          ),
-      ).not.be.reverted;
-
-      let tokenId = 1;
-      let salePrice = 110000000;
-      let transferMoney = 210000000;
-
-      // Approve allowance
-      await nftContract
-        .connect(account1)
-        .setApprovalForAll(await marketplaceContract.getAddress(), true);
-
-      await expect(
-        marketplaceContract.connect(account1).createListing(tokenId, salePrice),
-      ).not.to.be.reverted;
-
-      //Grant permission to the marketplace
-      await expect(
-        nftContract
-          .connect(account1)
-          .setApprovalForAll(await marketplaceContract.getAddress(), true),
-      ).not.to.be.reverted;
-
-      //Set Marketplace role in BukNFTs
-      expect(
-        await nftContract
-          .connect(adminWallet)
-          .setMarketplaceRole(marketplaceContract.getAddress()),
-      ).not.be.reverted;
-
-      //Transfer tokens to buyer
-      await stableTokenContract
-        .connect(owner)
-        .transfer(await account2.getAddress(), transferMoney);
-
-      //Approve tokens to marketplace by buyer
-      await stableTokenContract
-        .connect(account2)
-        .approve(await marketplaceContract.getAddress(), transferMoney);
-
-      //Buy NFT
-      await expect(marketplaceContract.connect(account2).buyRoom(tokenId)).not
-        .to.be.reverted;
-
-      //Check NFT balance
-      await expect(
-        await nftContract.balanceOf(await account2.getAddress(), tokenId),
-      ).to.equal(1);
-
-      //Check-in NFT by new owner
-      await expect(bukProtocolContract.connect(account2).checkin([1])).not.be
-        .reverted;
-    });
-    it("Should not check-in with empty array", async function () {
-      expect(await bukProtocolContract.connect(adminWallet).setAdmin(account2))
-        .not.be.reverted;
-
-      //Book room
-      expect(
-        await bukProtocolContract
-          .connect(account2)
-          .bookRoomsOwner(
-            [100000000],
-            [80000000],
-            [70000000],
-            [2],
-            [0],
-            "0x3633666663356135366139343361313561626261336134630000000000000000",
-            1729847061,
-            1729947061,
-            12,
-            true,
-            account1.getAddress(),
-          ),
-      ).not.be.reverted;
-
-      //Mint NFT
-      await expect(
-        bukProtocolContract
-          .connect(account2)
-          .mintBukNFTOwner(
-            [1],
-            [
-              "https://ipfs.io/ipfs/bafyreigi54yu7sosbn4b5kipwexktuh3wpescgc5niaejiftnuyflbe5z4/metadata.json",
-            ],
-            account1.getAddress(),
-          ),
-      ).not.be.reverted;
-
-      //Check-in NFT
-      await expect(
-        bukProtocolContract.connect(account1).checkin([]),
+      await expect(
+        bukProtocolContract.connect(owner).checkin([]),
       ).to.be.revertedWith("Not in max-min booking limit");
     });
-<<<<<<< HEAD
-    it("Should not check-in with array limit error", async function () {
-      expect(await bukProtocolContract.connect(adminWallet).setAdmin(account2))
-        .not.be.reverted;
-
-      //Book room
-      expect(
-        await bukProtocolContract
-          .connect(account2)
-          .bookRoomsOwner(
-            [
-              100000000, 100000000, 100000000, 100000000, 100000000, 100000000,
-              100000000, 100000000, 100000000, 100000000, 100000000, 100000000,
-            ],
-            [
-              80000000, 80000000, 80000000, 80000000, 80000000, 80000000,
-              80000000, 80000000, 80000000, 80000000, 80000000, 80000000,
-            ],
-            [
-              70000000, 70000000, 70000000, 70000000, 70000000, 70000000,
-              70000000, 70000000, 70000000, 70000000, 70000000, 70000000,
-            ],
-            [2, 2, 2, 2, 2, 2, 2, 2, 2, 2, 2, 2],
-            [0, 0, 0, 0, 0, 0, 0, 0, 0, 0, 0, 0],
-            "0x3633666663356135366139343361313561626261336134630000000000000000",
-            1729847061,
-            1729947061,
-            12,
-            true,
-            account1.getAddress(),
-          ),
-      ).not.be.reverted;
-
-      const uris = [
-        "https://ipfs.io/ipfs/bafyreigi54yu7sosbn4b5kipwexktuh3wpescgc5niaejiftnuyflbe5z4/metadata.json",
-        "https://ipfs.io/ipfs/bafyreigi54yu7sosbn4b5kipwexktuh3wpescgc5niaejiftnuyflbe5z4/metadata.json",
-        "https://ipfs.io/ipfs/bafyreigi54yu7sosbn4b5kipwexktuh3wpescgc5niaejiftnuyflbe5z4/metadata.json",
-        "https://ipfs.io/ipfs/bafyreigi54yu7sosbn4b5kipwexktuh3wpescgc5niaejiftnuyflbe5z4/metadata.json",
-        "https://ipfs.io/ipfs/bafyreigi54yu7sosbn4b5kipwexktuh3wpescgc5niaejiftnuyflbe5z4/metadata.json",
-        "https://ipfs.io/ipfs/bafyreigi54yu7sosbn4b5kipwexktuh3wpescgc5niaejiftnuyflbe5z4/metadata.json",
-      ];
-
-      //Mint NFT
-      await expect(
-        bukProtocolContract
-          .connect(account2)
-          .mintBukNFTOwner([1, 2, 3, 4, 5, 6], uris, account1.getAddress()),
-      ).not.be.reverted;
-      await expect(
-        bukProtocolContract
-          .connect(account2)
-          .mintBukNFTOwner([7, 8, 9, 10, 11, 12], uris, account1.getAddress()),
-      ).not.be.reverted;
-
-      //Check-in NFT
-      await expect(
-        bukProtocolContract
-          .connect(account1)
-          .checkin([1, 2, 3, 4, 5, 6, 7, 8, 9, 10, 11, 12]),
-      ).to.be.revertedWith("Not in max-min booking limit");
-    });
-=======
->>>>>>> c5331af0
     it("Should not check-in when the booking status is not confirmed", async function () {
       expect(await bukProtocolContract.connect(adminWallet).setAdmin(account2))
         .not.be.reverted;
