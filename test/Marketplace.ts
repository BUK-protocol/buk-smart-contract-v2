--- conflicted
+++ resolved
@@ -238,13 +238,8 @@
           1,
           [100000000],
           [80000000],
-<<<<<<< HEAD
-          1701504548,
-          1701590948,
-=======
-          checkin,
-          checkout,
->>>>>>> a60585e1
+          checkin,
+          checkout,
           12,
           true,
         ),
@@ -260,11 +255,7 @@
       ).not.be.reverted;
 
       let bookingDetails = await bukProtocolContract.getBookingDetails(1);
-<<<<<<< HEAD
-      await expect(bookingDetails[5]).to.equal(1701590948);
-=======
       await expect(bookingDetails[5]).to.equal(checkout);
->>>>>>> a60585e1
     });
 
     it("Should book list for sale", async function () {
@@ -422,11 +413,7 @@
       let salePrice = 150000000;
       let date = new Date();
       let checkin = Math.floor(date.setDate(date.getDate() + 1) / 1000);
-<<<<<<< HEAD
-      let checkout = Math.floor(date.setDate(date.getDate() + 2) / 1000);
-=======
       let checkout = Math.floor(date.setDate(date.getDate() + 1) / 1000);
->>>>>>> a60585e1
 
       //Grant allowance permission
       const res = await stableTokenContract.approve(
