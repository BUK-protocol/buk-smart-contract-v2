--- conflicted
+++ resolved
@@ -388,10 +388,6 @@
       // Book room and mint NFT
       expect(
         await bukProtocolContract.bookRoom(
-<<<<<<< HEAD
-          1,
-=======
->>>>>>> 9bb0b16c
           [price],
           [price],
           [70000000],
