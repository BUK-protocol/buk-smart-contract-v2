--- conflicted
+++ resolved
@@ -234,18 +234,11 @@
         bytes memory _data
     ) public virtual override onlyRole(MARKETPLACE_CONTRACT_ROLE) {
         require(
-<<<<<<< HEAD
             _from == _msgSender() || isApprovedForAll(_from, _msgSender()),
             "ERC1155: caller is not token owner or approved"
         );
         require(bukProtocolContract.getBookingDetails(_id).tradeable, "This NFT is non transferable");
         require(balanceOf(_from, _id)>0, "From address does not own NFT");
-=======
-            bukProtocolContract.getBookingDetails(_id).tradeable,
-            "This NFT is non transferable"
-        );
-        require(balanceOf(_from, _id) > 0, "From address does not own NFT");
->>>>>>> a60585e1
         super._safeTransferFrom(_from, _to, _id, _amount, _data);
     }
 
