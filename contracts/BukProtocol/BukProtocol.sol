// SPDX-License-Identifier: MIT
pragma solidity =0.8.19;

import { IERC20 } from "@openzeppelin/contracts/token/ERC20/IERC20.sol";
import { ReentrancyGuard } from "@openzeppelin/contracts/security/ReentrancyGuard.sol";
import "@openzeppelin/contracts/security/Pausable.sol";
import { IBukPOSNFTs } from "../BukPOSNFTs/IBukPOSNFTs.sol";
import { IBukNFTs } from "../BukNFTs/IBukNFTs.sol";
import { IBukTreasury } from "../BukTreasury/IBukTreasury.sol";
import { ISignatureVerifier } from "../SignatureVerifier/ISignatureVerifier.sol";
import { IBukRoyalties } from "../BukRoyalties/IBukRoyalties.sol";
import { IBukProtocol } from "../BukProtocol/IBukProtocol.sol";

/**
 * @title BUK Protocol Contract
 * @author BUK Technology Inc
 * @dev Contract to manage operations of the BUK protocol to manage BukNFTs tokens and underlying sub-contracts.
 */
contract BukProtocol is ReentrancyGuard, IBukProtocol, Pausable {
    /**
     * @dev address _bukWallet        Address of the Buk wallet.
     * @dev address _stableToken          Address of the stable token.
     * @dev address _bukTreasury          Address of the Buk treasury contract.
     * @dev address nftContract Address of the Buk NFT contract.
     * @dev address nftPOSContract  Address of the Buk NFT POS Contract.
     * @dev address royaltiesContract  Address of the Buk Royalties Contract.
     */
    address private _admin;
    address private _bukWallet;
    IERC20 private _stableToken;
    IBukTreasury private _bukTreasury;
    ISignatureVerifier private _signatureVerifier;
    IBukNFTs private _nftContract;
    IBukPOSNFTs private _nftPOSContract;
    IBukRoyalties private _royaltiesContract;

    /// @dev Commission charged on bookings.
    uint256 public commission = 5;

    /// @dev Counters.Counter bookingIds    Counter for booking IDs.
    uint256 private _bookingIds;

    /// @dev Max booking limit per transaction.
    uint256 public constant MAX_BOOKING_LIMIT = 11;

    /**
     * @dev mapping(uint256 => Booking) _bookingDetails   Mapping of booking IDs to booking details.
     */
    mapping(uint256 => Booking) private _bookingDetails; //bookingID -> Booking Details

    /**
     * @dev Modifier onlyAdmin
     * Ensures that the function can only be accessed by the admin.
     * Throws an exception with a custom error message if the calling address is not the admin.
     */
    modifier onlyAdmin() {
        require(
            (msg.sender == _admin),
            "Only admin has access to this function"
        );
        _;
    }

    /**
     * @dev Constructor to initialize the contract
     * @param _bukTreasuryContract Address of the treasury.
     * @param _stableTokenAddr Address of the stable token.
     * @param _bukWalletAddr Address of the Buk wallet.
     * @param _signVerifierContract Address of the signature verifier contract.
     * @param _royaltiesContractAddr Address of the Buk royalties contract.
     */
    constructor(
        address _bukTreasuryContract,
        address _stableTokenAddr,
        address _bukWalletAddr,
        address _signVerifierContract,
        address _royaltiesContractAddr
    ) {
        _setRoyaltiesContract(_royaltiesContractAddr);
        _setAdmin(msg.sender);
        _setBukTreasury(_bukTreasuryContract);
        _setStableToken(_stableTokenAddr);
        _setBukWallet(_bukWalletAddr);
        _setSignatureVerifier(_signVerifierContract);
    }

    /// @dev See {IBukProtocol-setAdmin}.
    function setAdmin(address _adminAddr) external onlyAdmin {
        _setAdmin(_adminAddr);
    }

    /// @dev See {IBukProtocol-setSignatureVerifier}.
    function setSignatureVerifier(
        address __signatureVerifier
    ) external onlyAdmin {
        _setSignatureVerifier(__signatureVerifier);
    }

    /// @dev See {IBukProtocol-setBukTreasury}.
    function setBukTreasury(address _bukTreasuryContract) external onlyAdmin {
        _setBukTreasury(_bukTreasuryContract);
    }

    /// @dev See {IBukProtocol-setBukWallet}.
    function setBukWallet(address _bukWalletAddr) external onlyAdmin {
        _setBukWallet(_bukWalletAddr);
    }

    /// @dev See {IBukProtocol-setStableToken}.
    function setStableToken(address _stableTokenAddress) external onlyAdmin {
        _setStableToken(_stableTokenAddress);
    }

    /// @dev See {IBukProtocol-setBukNFTs}.
    function setBukNFTs(address _nftContractAddr) external onlyAdmin {
        _nftContract = IBukNFTs(_nftContractAddr);
        emit SetBukNFTs(_nftContractAddr);
    }

    /// @dev See {IBukProtocol-setBukPosNFTs}.
    function setBukPOSNFTs(address _nftPOSContractAddr) external onlyAdmin {
        _nftPOSContract = IBukPOSNFTs(_nftPOSContractAddr);
        emit SetBukPOSNFTs(_nftPOSContractAddr);
    }

    /// @dev See {IBukProtocol-setRoyalties}.
    function setRoyaltiesContract(
        address _royaltiesContractAddr
    ) external onlyAdmin {
        _setRoyaltiesContract(_royaltiesContractAddr);
    }

    /// @dev See {IBukProtocol-setCommission}.
    function setCommission(
        uint256 _newCommission
    ) external onlyAdmin whenNotPaused {
        require(_newCommission <= 100, "Commission is more than 100");
        commission = _newCommission;
        emit SetCommission(_newCommission);
    }

    /// @dev See {IBukProtocol-toggleTradeability}.
    function toggleTradeability(uint256 _tokenId) external onlyAdmin {
        require(
            _bookingDetails[_tokenId].status != BookingStatus.nil,
            "Check the Booking status"
        );
        _bookingDetails[_tokenId].tradeable = !_bookingDetails[_tokenId]
            .tradeable;
        emit ToggleTradeability(_tokenId, _bookingDetails[_tokenId].tradeable);
    }

    /// @dev See {IBukProtocol-pause}.
    function pause() external onlyAdmin {
        _pause();
    }

    /// @dev See {IBukProtocol-unpause}.
    function unpause() external onlyAdmin {
        _unpause();
    }

    /// @dev See {IBukProtocol-bookRooms}.
    function bookRooms(
        uint256[] memory _total,
        uint256[] memory _baseRate,
        uint256[] memory _minSalePrice,
        uint256[] memory _adult,
        uint256[] memory _child,
        bytes32 _propertyId,
        uint256 _checkin,
        uint256 _checkout,
        uint256 _tradeTimeLimit,
        bool _tradeable
    ) external nonReentrant whenNotPaused returns (bool) {
<<<<<<< HEAD
        BookingList memory _params = BookingList(
            _total,
            _baseRate,
            _minSalePrice,
            _adult,
            _child,
            _propertyId,
            _checkin,
            _checkout,
            _tradeTimeLimit,
            _tradeable,
            msg.sender
        );
        (uint commissionTotal, uint256 total) = _booking(_params);
=======
        require(
            ((_total.length == _baseRate.length) &&
                (_total.length == _minSalePrice.length) &&
                (_total.length > 0)),
            "Array sizes mismatch"
        );
        require(
            _total.length <= MAX_BOOKING_LIMIT,
            "Exceeded max rooms per booking"
        );
        require(
            (_checkin > block.timestamp),
            "Checkin date must be in the future"
        );
        require((_checkout > _checkin), "Checkout date must be after checkin");
        uint256 total;
        for (uint256 i = 0; i < _total.length; ++i) {
            total += _total[i];
        }
        require(
            (_stableToken.allowance(msg.sender, address(this)) >= total),
            "Check the allowance"
        );
        uint commissionTotal;
        for (uint256 i = 0; i < _total.length; ++i) {
            ++_bookingIds;
            require(
                _bookingDetails[_bookingIds].status == BookingStatus.nil &&
                    _bookingDetails[_bookingIds].tokenId == 0,
                "Booking already used"
            );
            _bookingDetails[_bookingIds] = Booking(
                _bookingIds,
                0,
                _propertyId,
                BookingStatus.booked,
                _adult[i],
                _child[i],
                msg.sender,
                _checkin,
                _checkout,
                _total[i],
                _baseRate[i],
                _minSalePrice[i],
                _tradeTimeLimit,
                _tradeable
            );
            commissionTotal += (_baseRate[i] * commission) / 100;
            emit BookRoom(
                _bookingIds,
                _propertyId,
                _checkin,
                _checkout,
                _adult[i],
                _child[i]
            );
        }
>>>>>>> c5331af0
        return _bookingPayment(commissionTotal, total);
    }

    /// @dev See {IBukProtocol-bookRoomsOwner}.
    function bookRoomsOwner(
        uint256[] memory _total,
        uint256[] memory _baseRate,
        uint256[] memory _minSalePrice,
        uint8[] memory _adult,
        uint8[] memory _child,
        bytes32 _propertyId,
        uint256 _checkin,
        uint256 _checkout,
        uint256 _tradeTimeLimit,
        bool _tradeable,
        address _user
    ) external onlyAdmin nonReentrant whenNotPaused returns (bool) {
        BookingList memory _params = BookingList(
            _total,
            _baseRate,
            _minSalePrice,
            _adult,
            _child,
            _propertyId,
            _checkin,
            _checkout,
            _tradeTimeLimit,
            _tradeable,
            _user
        );
        _booking(_params);
        return true;
    }

    /// @dev See {IBukProtocol-bookingRefund}.
    function bookingRefund(
        uint256[] memory _ids,
        address _owner
    ) external whenNotPaused onlyAdmin {
        uint256 len = _ids.length;
        require((len > 0), "Array is empty");
        for (uint256 i = 0; i < len; ++i) {
            require(
                _bookingDetails[_ids[i]].firstOwner == _owner,
                "Check the booking owner"
            );
            require(
                _bookingDetails[_ids[i]].status == BookingStatus.booked,
                "Check the Booking status"
            );
        }
        uint total;
        for (uint256 i = 0; i < len; ++i) {
            _bookingDetails[_ids[i]].status = BookingStatus.cancelled;
            total +=
                _bookingDetails[_ids[i]].total +
                (_bookingDetails[_ids[i]].baseRate * commission) /
                100;
        }
        _bukTreasury.stableRefund(total, _owner);
        (total, _owner);
        emit BookingRefund(total, _owner);
    }

    /// @dev See {IBukProtocol-mintBukNFT}.
    function mintBukNFT(
        uint256[] memory _ids,
        string[] memory _uri
    ) external whenNotPaused nonReentrant {
<<<<<<< HEAD
        _mintBukNFT(_ids, _uri, msg.sender);
    }

    /// @dev See {IBukProtocol-mintBukNFTOwner}.
    function mintBukNFTOwner(
        uint256[] memory _ids,
        string[] memory _uri,
        address _user
    ) external whenNotPaused nonReentrant onlyAdmin {
        _mintBukNFT(_ids, _uri, _user);
=======
        uint256 len = _ids.length;
        require((len == _uri.length), "Check Ids and URIs size");
        require(
            ((len > 0) && (len < MAX_BOOKING_LIMIT)),
            "Not in max - min booking limit"
        );
        for (uint256 i = 0; i < len; ++i) {
            require(
                _bookingDetails[_ids[i]].status == BookingStatus.booked,
                "Check the Booking status"
            );
            require(
                _bookingDetails[_ids[i]].firstOwner == msg.sender,
                "Only booking owner can mint"
            );
        }
        for (uint256 i = 0; i < len; ++i) {
            _bookingDetails[_ids[i]].status = BookingStatus.confirmed;
            _nftContract.mint(
                _ids[i],
                _bookingDetails[_ids[i]].firstOwner,
                1,
                "",
                _uri[i]
            );
            _bookingDetails[_ids[i]].tokenId = _ids[i];
        }
        emit MintedBookingNFT(_ids, true);
>>>>>>> c5331af0
    }

    /// @dev See {IBukProtocol-checkin}.
    function checkin(uint256[] memory _ids) external {
        uint256 len = _ids.length;
        for (uint256 i = 0; i < len; ++i) {
            require(
                (_admin == msg.sender) ||
                    (_nftContract.balanceOf(msg.sender, _ids[i]) > 0),
                "Admin or NFT owner can access booking"
            );
            require(
                _bookingDetails[_ids[i]].status == BookingStatus.confirmed,
                "Check the Booking status"
            );
        }
        require(
            ((len > 0) && (len < MAX_BOOKING_LIMIT)),
            "Not in max-min booking limit"
        );
        for (uint256 i = 0; i < len; ++i) {
            _bookingDetails[_ids[i]].status = BookingStatus.checkedin;
            _bookingDetails[_ids[i]].tradeable = false;
        }
        emit CheckinRooms(_ids, true);
    }

    /// @dev See {IBukProtocol-checkout}.
    function checkout(uint256[] memory _ids) external onlyAdmin whenNotPaused {
        uint256 len = _ids.length;
        require(
            ((len > 0) && (len < MAX_BOOKING_LIMIT)),
            "Not in max-min booking limit"
        );
        for (uint256 i = 0; i < len; ++i) {
            require(
                _bookingDetails[_ids[i]].status == BookingStatus.checkedin,
                "Check the Booking status"
            );
            require(
                (_bookingDetails[_ids[i]].checkout < block.timestamp),
                "Checkout date must be before today"
            );
        }
        for (uint256 i = 0; i < len; ++i) {
            _bookingDetails[_ids[i]].status = BookingStatus.checkedout;
            _bookingDetails[_ids[i]].tradeable = false;
            _nftContract.burn(
                _bookingDetails[_ids[i]].firstOwner,
                _ids[i],
                1,
                true
            );
        }
        emit CheckoutRooms(_ids, true);
    }

    /// @dev See {IBukProtocol-cancelRooms}.
    function cancelRooms(
        uint256[] memory _ids,
        uint256[] memory _penalties,
        uint256[] memory _refunds,
        uint256[] memory _charges,
        address _bookingOwner,
        bytes memory _signature
<<<<<<< HEAD
    ) external whenNotPaused onlyAdmin {
=======
    ) external whenNotPaused onlyAdmin nonReentrant {
        uint256 len = _ids.length;
>>>>>>> c5331af0
        require(
            (_ids.length == _penalties.length) &&
                (_ids.length == _refunds.length),
            "Validate IDs and amounts"
        );
        uint totalPenalty;
        uint totalRefund;
        uint totalCharges;
<<<<<<< HEAD
        for (uint8 i = 0; i < _ids.length; ++i) {
=======
        for (uint256 i = 0; i < len; ++i) {
>>>>>>> c5331af0
            require(
                ((_bookingDetails[_ids[i]].status == BookingStatus.confirmed) ||
                    (_bookingDetails[_ids[i]].status ==
                        BookingStatus.checkedin)),
                "Not a confirmed or checkedin Booking"
            );
            require(
                (_bookingDetails[_ids[i]].checkin > block.timestamp),
                "Checkin date must be in the future"
            );
            require(
                _nftContract.balanceOf(_bookingOwner, _ids[i]) > 0,
                "Check the booking owner balance"
            );
            require(
                ((_penalties[i] + _refunds[i] + _charges[i]) <
                    (_bookingDetails[_ids[i]].total + 1)),
                "Transfer amount exceeds total"
            );
            totalPenalty += _penalties[i];
            totalRefund += _refunds[i];
            totalCharges += _charges[i];
        }
        // Verify the signature using the generateAndVerify function
        address signer = _signatureVerifier.generateAndVerify(
            totalPenalty,
            totalRefund,
            totalCharges,
            _signature
        );
        require(signer == _bookingOwner, "Invalid owner signature");
<<<<<<< HEAD
        for (uint8 i = 0; i < _ids.length; ++i) {
=======
        for (uint256 i = 0; i < len; ++i) {
>>>>>>> c5331af0
            _bookingDetails[_ids[i]].status = BookingStatus.cancelled;
            _nftContract.burn(_bookingOwner, _ids[i], 1, false);
        }
        if (totalPenalty > 0)
            _bukTreasury.stableRefund(totalPenalty, _bukWallet);
        if (totalRefund > 0)
            _bukTreasury.stableRefund(totalRefund, _bookingOwner);
        if (totalCharges > 0)
            _bukTreasury.stableRefund(totalCharges, _bukWallet);
        emit CancelRoom(_ids, totalRefund, true);
    }

    /// @dev See {IBukProtocol-emergencyCancellation}.
    function emergencyCancellation(
        uint256 _id,
        uint256 _refund,
        uint256 _charges,
        address _bookingOwner
    ) external whenNotPaused onlyAdmin nonReentrant {
        require(
            ((_bookingDetails[_id].status == BookingStatus.confirmed) ||
                (_bookingDetails[_id].status == BookingStatus.checkedin)),
            "Not a confirmed or checkedin Booking"
        );
        require(
            (_bookingDetails[_id].checkin > block.timestamp),
            "Checkin date must be in the future"
        );
        require(
            _nftContract.balanceOf(_bookingOwner, _id) > 0,
            "Check the booking owner"
        );
        require(
            ((_refund + _charges) < (_bookingDetails[_id].total + 1)),
            "Transfer amount exceeds total"
        );
        _bookingDetails[_id].status = BookingStatus.cancelled;
        _bukTreasury.stableRefund(_refund, _bookingOwner);
        _bukTreasury.stableRefund(_charges, address(_bukTreasury));
        _nftContract.burn(_bookingOwner, _id, 1, false);
        emit EmergencyCancellation(_id, true);
    }

    /// @dev See {IBukProtocol-getBookingDetails}.
    function getBookingDetails(
        uint256 _tokenId
    ) external view returns (Booking memory) {
        return _bookingDetails[_tokenId];
    }

    /// @dev See {IBukProtocol-getRoyaltyInfo}.
    function getRoyaltyInfo(
        uint256 _tokenId
    ) external view returns (IBukRoyalties.Royalty[] memory) {
        IBukRoyalties.Royalty[] memory royalties = _royaltiesContract
            .getRoyaltyInfo(_tokenId);
        return royalties;
    }

    /// @dev See {IBukProtocol-getWallets}.
    function getWallets()
        external
        view
        returns (
            address nftContract,
            address nftPOSContract,
            address royaltiesContract,
            address signatureVerifier,
            address bukTreasury,
            address stableToken,
            address bukWallet,
            address admin
        )
    {
        return (
            address(_nftContract),
            address(_nftPOSContract),
            address(_royaltiesContract),
            address(_signatureVerifier),
            address(_bukTreasury),
            address(_stableToken),
            address(_bukWallet),
            address(_admin)
        );
    }

    /**
     * Private function to set the Admin Wallet address
     * @param _adminAddr The address of the Admin Wallet
     */
    function _setAdmin(address _adminAddr) private {
        require(_adminAddr != address(0), "Invalid address");
        _admin = _adminAddr;
        emit SetAdminWallet(_adminAddr);
    }

    /**
     * Private function to set the Signature Verifier contract address
     * @param _signatureVerifierContract The address of the Signature Verifier contract
     */
    function _setSignatureVerifier(address _signatureVerifierContract) private {
        _signatureVerifier = ISignatureVerifier(_signatureVerifierContract);
        emit SetSignerVerifier(_signatureVerifierContract);
    }

    /**
     * Private function to set the Royalty contract address
     * @param _royaltiesContractAddr The address of the Royalties contract
     */
    function _setRoyaltiesContract(address _royaltiesContractAddr) private {
        _royaltiesContract = IBukRoyalties(_royaltiesContractAddr);
        emit SetRoyaltiesContract(_royaltiesContractAddr);
    }

    /**
     * Private function to set the BukTreasury contract address
     * @param _bukTreasuryContract The address of the BukTreasury contract
     */
    function _setBukTreasury(address _bukTreasuryContract) private {
        require(_bukTreasuryContract != address(0), "Invalid address");
        _bukTreasury = IBukTreasury(_bukTreasuryContract);
        emit SetBukTreasury(_bukTreasuryContract);
    }

    /**
     * Private function to set the BukWallet contract address
     * @param _bukWalletAddr The address of the BukWallet contract
     */
    function _setBukWallet(address _bukWalletAddr) private {
        require(_bukWalletAddr != address(0), "Invalid address");
        _bukWallet = _bukWalletAddr;
        emit SetBukWallet(_bukWalletAddr);
    }

    /**
     * Private function to set the stable token contract address
     * @param _stableTokenAddress The address of the stable token contract
     */
    function _setStableToken(address _stableTokenAddress) private {
        require(_stableTokenAddress != address(0), "Invalid address");
        _stableToken = IERC20(_stableTokenAddress);
        emit SetStableToken(_stableTokenAddress);
    }

    /**
     * @dev Function to do the booking payment.
     * @param _commission Total BUK commission.
     * @param _total Total Booking Charge Excluding BUK commission.
     */
    function _bookingPayment(
        uint256 _commission,
        uint256 _total
    ) private returns (bool) {
        require(
            _stableToken.balanceOf(msg.sender) >= _total + _commission,
            "Insufficient balance for booking"
        );
        require(
            _stableToken.transferFrom(msg.sender, _bukWallet, _commission),
            "Commission transfer failed"
        );
        require(
            _stableToken.transferFrom(
                msg.sender,
                address(_bukTreasury),
                _total
            ),
            "Booking payment failed"
        );
        return true;
    }

    /**
     * Function to capture booking details.
     * @param _bookingData It contains the booking details.
     * @return commissionTotal Total BUK commission.
     */
    function _booking(
        BookingList memory _bookingData
    ) private returns (uint, uint256) {
        require(
            ((_bookingData.total.length == _bookingData.baseRate.length) &&
                (_bookingData.total.length ==
                    _bookingData.minSalePrice.length) &&
                (_bookingData.total.length > 0)),
            "Array sizes mismatch"
        );
        require(
            (_bookingData.checkIn > block.timestamp),
            "Checkin date must be in the future"
        );
        require(
            (_bookingData.checkOut > _bookingData.checkIn),
            "Checkout date must be after checkin"
        );
        uint256 totalAmount;
        uint commissionTotal;
        for (uint8 i = 0; i < _bookingData.total.length; ++i) {
            ++_bookingIds;
            _bookingDetails[_bookingIds] = Booking(
                _bookingIds,
                0,
                _bookingData.propertyId,
                BookingStatus.booked,
                _bookingData.adult[i],
                _bookingData.child[i],
                _bookingData.user,
                _bookingData.checkIn,
                _bookingData.checkOut,
                _bookingData.total[i],
                _bookingData.baseRate[i],
                _bookingData.minSalePrice[i],
                _bookingData.tradeTimeLimit,
                _bookingData.tradeable
            );
            totalAmount += _bookingData.total[i];
            commissionTotal += (_bookingData.baseRate[i] * commission) / 100;
            emit BookRoom(
                _bookingIds,
                _bookingData.propertyId,
                _bookingData.checkIn,
                _bookingData.checkOut,
                _bookingData.adult[i],
                _bookingData.child[i]
            );
        }
        return (commissionTotal, totalAmount);
    }

    /// @dev See {IBukProtocol-mintBukNFT}.
    function _mintBukNFT(
        uint256[] memory _ids,
        string[] memory _uri,
        address _user
    ) private {
        uint256 len = _ids.length;
        require((len == _uri.length), "Check Ids and URIs size");
        require(((len > 0) && (len < 11)), "Not in max - min booking limit");
        for (uint8 i = 0; i < len; ++i) {
            require(
                _bookingDetails[_ids[i]].status == BookingStatus.booked,
                "Check the Booking status"
            );
            require(
                _bookingDetails[_ids[i]].firstOwner == _user,
                "Only booking owner can mint"
            );
        }
        for (uint8 i = 0; i < len; ++i) {
            _bookingDetails[_ids[i]].status = BookingStatus.confirmed;
            _nftContract.mint(
                _ids[i],
                _bookingDetails[_ids[i]].firstOwner,
                1,
                "",
                _uri[i]
            );
            _bookingDetails[_ids[i]].tokenId = _ids[i];
        }
        emit MintedBookingNFT(_ids, true);
    }
}<|MERGE_RESOLUTION|>--- conflicted
+++ resolved
@@ -173,7 +173,6 @@
         uint256 _tradeTimeLimit,
         bool _tradeable
     ) external nonReentrant whenNotPaused returns (bool) {
-<<<<<<< HEAD
         BookingList memory _params = BookingList(
             _total,
             _baseRate,
@@ -188,65 +187,6 @@
             msg.sender
         );
         (uint commissionTotal, uint256 total) = _booking(_params);
-=======
-        require(
-            ((_total.length == _baseRate.length) &&
-                (_total.length == _minSalePrice.length) &&
-                (_total.length > 0)),
-            "Array sizes mismatch"
-        );
-        require(
-            _total.length <= MAX_BOOKING_LIMIT,
-            "Exceeded max rooms per booking"
-        );
-        require(
-            (_checkin > block.timestamp),
-            "Checkin date must be in the future"
-        );
-        require((_checkout > _checkin), "Checkout date must be after checkin");
-        uint256 total;
-        for (uint256 i = 0; i < _total.length; ++i) {
-            total += _total[i];
-        }
-        require(
-            (_stableToken.allowance(msg.sender, address(this)) >= total),
-            "Check the allowance"
-        );
-        uint commissionTotal;
-        for (uint256 i = 0; i < _total.length; ++i) {
-            ++_bookingIds;
-            require(
-                _bookingDetails[_bookingIds].status == BookingStatus.nil &&
-                    _bookingDetails[_bookingIds].tokenId == 0,
-                "Booking already used"
-            );
-            _bookingDetails[_bookingIds] = Booking(
-                _bookingIds,
-                0,
-                _propertyId,
-                BookingStatus.booked,
-                _adult[i],
-                _child[i],
-                msg.sender,
-                _checkin,
-                _checkout,
-                _total[i],
-                _baseRate[i],
-                _minSalePrice[i],
-                _tradeTimeLimit,
-                _tradeable
-            );
-            commissionTotal += (_baseRate[i] * commission) / 100;
-            emit BookRoom(
-                _bookingIds,
-                _propertyId,
-                _checkin,
-                _checkout,
-                _adult[i],
-                _child[i]
-            );
-        }
->>>>>>> c5331af0
         return _bookingPayment(commissionTotal, total);
     }
 
@@ -316,7 +256,6 @@
         uint256[] memory _ids,
         string[] memory _uri
     ) external whenNotPaused nonReentrant {
-<<<<<<< HEAD
         _mintBukNFT(_ids, _uri, msg.sender);
     }
 
@@ -327,36 +266,6 @@
         address _user
     ) external whenNotPaused nonReentrant onlyAdmin {
         _mintBukNFT(_ids, _uri, _user);
-=======
-        uint256 len = _ids.length;
-        require((len == _uri.length), "Check Ids and URIs size");
-        require(
-            ((len > 0) && (len < MAX_BOOKING_LIMIT)),
-            "Not in max - min booking limit"
-        );
-        for (uint256 i = 0; i < len; ++i) {
-            require(
-                _bookingDetails[_ids[i]].status == BookingStatus.booked,
-                "Check the Booking status"
-            );
-            require(
-                _bookingDetails[_ids[i]].firstOwner == msg.sender,
-                "Only booking owner can mint"
-            );
-        }
-        for (uint256 i = 0; i < len; ++i) {
-            _bookingDetails[_ids[i]].status = BookingStatus.confirmed;
-            _nftContract.mint(
-                _ids[i],
-                _bookingDetails[_ids[i]].firstOwner,
-                1,
-                "",
-                _uri[i]
-            );
-            _bookingDetails[_ids[i]].tokenId = _ids[i];
-        }
-        emit MintedBookingNFT(_ids, true);
->>>>>>> c5331af0
     }
 
     /// @dev See {IBukProtocol-checkin}.
@@ -422,25 +331,16 @@
         uint256[] memory _charges,
         address _bookingOwner,
         bytes memory _signature
-<<<<<<< HEAD
-    ) external whenNotPaused onlyAdmin {
-=======
     ) external whenNotPaused onlyAdmin nonReentrant {
         uint256 len = _ids.length;
->>>>>>> c5331af0
-        require(
-            (_ids.length == _penalties.length) &&
-                (_ids.length == _refunds.length),
+        require(
+            (len == _penalties.length) && (len == _refunds.length),
             "Validate IDs and amounts"
         );
         uint totalPenalty;
         uint totalRefund;
         uint totalCharges;
-<<<<<<< HEAD
-        for (uint8 i = 0; i < _ids.length; ++i) {
-=======
-        for (uint256 i = 0; i < len; ++i) {
->>>>>>> c5331af0
+        for (uint256 i = 0; i < len; ++i) {
             require(
                 ((_bookingDetails[_ids[i]].status == BookingStatus.confirmed) ||
                     (_bookingDetails[_ids[i]].status ==
@@ -472,11 +372,7 @@
             _signature
         );
         require(signer == _bookingOwner, "Invalid owner signature");
-<<<<<<< HEAD
-        for (uint8 i = 0; i < _ids.length; ++i) {
-=======
-        for (uint256 i = 0; i < len; ++i) {
->>>>>>> c5331af0
+        for (uint256 i = 0; i < len; ++i) {
             _bookingDetails[_ids[i]].status = BookingStatus.cancelled;
             _nftContract.burn(_bookingOwner, _ids[i], 1, false);
         }
@@ -665,6 +561,10 @@
             "Array sizes mismatch"
         );
         require(
+            _bookingData.total.length <= MAX_BOOKING_LIMIT,
+            "Exceeded max rooms per booking"
+        );
+        require(
             (_bookingData.checkIn > block.timestamp),
             "Checkin date must be in the future"
         );
